!==================================================================================================================================
! Copyright (c) 2010 - 2016 Claus-Dieter Munz (github.com/flexi-framework/flexi)
!
! This file is part of FLUXO (github.com/project-fluxo/fluxo). FLUXO is free software: you can redistribute it and/or modify
! it under the terms of the GNU General Public License as published by the Free Software Foundation, either version 3
! of the License, or (at your option) any later version.
!
! FLUXO is distributed in the hope that it will be useful, but WITHOUT ANY WARRANTY; without even the implied warranty
! of MERCHANTABILITY or FITNESS FOR A PARTICULAR PURPOSE. See the GNU General Public License v3.0 for more details.
!
! You should have received a copy of the GNU General Public License along with FLUXO. If not, see <http://www.gnu.org/licenses/>.
!==================================================================================================================================
#include "defines.h"

!==================================================================================================================================
!> \brief Module containing routines to read the mesh and BCs from a HDF5 file
!>
!> This module contains the following routines related to mesh IO
!> - parallel HDF5-based mesh IO
!> - readin of mesh coordinates and connectivity
!> - readin of boundary conditions
!==================================================================================================================================
MODULE MOD_Mesh_Readin
! MODULES
USE MOD_HDF5_Input
IMPLICIT NONE
!----------------------------------------------------------------------------------------------------------------------------------
!> @defgroup eleminfo ElemInfo parameters
!>  Named parameters for ElemInfo array in mesh file
!> @{
INTEGER,PARAMETER    :: ElemInfoSize=6        !< number of entries in each line of ElemInfo
INTEGER,PARAMETER    :: ELEM_Type=1
INTEGER,PARAMETER    :: ELEM_Zone=2
INTEGER,PARAMETER    :: ELEM_FirstSideInd=3
INTEGER,PARAMETER    :: ELEM_LastSideInd=4
INTEGER,PARAMETER    :: ELEM_FirstNodeInd=5
INTEGER,PARAMETER    :: ELEM_LastNodeInd=6
!> @}

!> @defgroup sideinfo SideInfo parameters
!>  Named parameters for SideInfo array in mesh file
!> @{
INTEGER,PARAMETER    :: SideInfoSize=5        !< number of entries in each line of SideInfo
INTEGER,PARAMETER    :: SIDE_Type=1
INTEGER,PARAMETER    :: SIDE_ID=2
INTEGER,PARAMETER    :: SIDE_nbElemID=3
INTEGER,PARAMETER    :: SIDE_Flip=4
INTEGER,PARAMETER    :: SIDE_BCID=5
!> @}

INTERFACE ReadMesh
  MODULE PROCEDURE ReadMesh
END INTERFACE

PUBLIC::ReadMesh
!==================================================================================================================================

CONTAINS

!==================================================================================================================================
!> This module will read boundary conditions from the HDF5 mesh file and from the parameter file.
!> The parameters defined in the mesh file can be overridden by those defined in the parameter file, by specifying the parameters
!> name and a new boundary condition set: a user-defined boundary condition consists of a type and a state.
!==================================================================================================================================
SUBROUTINE ReadBCs()
! MODULES
USE MOD_Globals
USE MOD_Mesh_Vars  ,ONLY:BoundaryName,BoundaryType,nBCs,nUserBCs
USE MOD_ReadInTools,ONLY:GETINTARRAY,CountOption,GETSTR
IMPLICIT NONE
!----------------------------------------------------------------------------------------------------------------------------------
! INPUT/OUTPUT VARIABLES
!----------------------------------------------------------------------------------------------------------------------------------
! LOCAL VARIABLES
LOGICAL,ALLOCATABLE            :: UserBCFound(:)
CHARACTER(LEN=255), ALLOCATABLE:: BCNames(:)
INTEGER, ALLOCATABLE           :: BCMapping(:),BCType(:,:)
INTEGER                        :: iBC,iUserBC
INTEGER                        :: Offset=0 ! Every process reads all BCs
!==================================================================================================================================
! read in boundary conditions from ini file, will overwrite BCs from meshfile!
nUserBCs = CountOption('BoundaryName')
IF(nUserBCs.GT.0)THEN
  ALLOCATE(BoundaryName(1:nUserBCs))
  ALLOCATE(BoundaryType(1:nUserBCs,2))
  DO iBC=1,nUserBCs
    BoundaryName(iBC)   = GETSTR('BoundaryName')
    BoundaryType(iBC,:) = GETINTARRAY('BoundaryType',2) !(/Type,State/)
  END DO
END IF !nUserBCs>0
! Read boundary names from data file
CALL GetDataSize(File_ID,'BCNames',nDims,HSize)
CHECKSAFEINT(HSize(1),4)
nBCs=INT(HSize(1),4)
DEALLOCATE(HSize)
ALLOCATE(BCNames(nBCs))
ALLOCATE(BCMapping(nBCs))
ALLOCATE(UserBCFound(nUserBCs))
CALL ReadArray('BCNames',1,(/nBCs/),Offset,1,StrArray=BCNames)  ! Type is a dummy type only
! User may have redefined boundaries in the ini file. So we have to create mappings for the boundaries.
BCMapping=0
UserBCFound=.FALSE.
IF(nUserBCs .GT. 0)THEN
  DO iBC=1,nBCs
    DO iUserBC=1,nUserBCs
      IF(INDEX(TRIM(BCNames(iBC)),TRIM(BoundaryName(iUserBC))).NE.0)THEN
        BCMapping(iBC)=iUserBC
        UserBCFound(iUserBC)=.TRUE.
      END IF
    END DO
  END DO
END IF
DO iUserBC=1,nUserBCs
  IF(.NOT.UserBCFound(iUserBC)) CALL Abort(&
    __STAMP__,&
    'Boundary condition specified in parameter file has not been found: '//TRIM(BoundaryName(iUserBC)))
END DO
DEALLOCATE(UserBCFound)

! Read boundary types from data file
CALL GetDataSize(File_ID,'BCType',nDims,HSize)
IF((HSize(1).NE.4).OR.(HSize(2).NE.nBCs)) STOP 'Problem in readBC'
DEALLOCATE(HSize)
ALLOCATE(BCType(4,nBCs))
offset=0
CALL ReadArray('BCType',2,(/4,nBCs/),Offset,1,IntegerArray=BCType)
! Now apply boundary mappings
IF(nUserBCs .GT. 0)THEN
  DO iBC=1,nBCs
    IF(BCMapping(iBC) .NE. 0)THEN
      IF((BoundaryType(BCMapping(iBC),1).EQ.1).AND.(BCType(1,iBC).NE.1)) &
        CALL abort(__STAMP__,&
                   'Remapping non-periodic to periodic BCs is not possible!')
      SWRITE(Unit_StdOut,'(A,A)')    ' |     Boundary in HDF file found |  ',TRIM(BCNames(iBC))
      SWRITE(Unit_StdOut,'(A,I2,I2)')' |                            was | ',BCType(1,iBC),BCType(3,iBC)
      SWRITE(Unit_StdOut,'(A,I2,I2)')' |                      is set to | ',BoundaryType(BCMapping(iBC),1:2)
      BCType(1,iBC) = BoundaryType(BCMapping(iBC),BC_TYPE)
      BCType(3,iBC) = BoundaryType(BCMapping(iBC),BC_STATE)
    END IF
  END DO
END IF
IF(ALLOCATED(BoundaryName)) DEALLOCATE(BoundaryName)
IF(ALLOCATED(BoundaryType)) DEALLOCATE(BoundaryType)
ALLOCATE(BoundaryName(nBCs))
ALLOCATE(BoundaryType(nBCs,3))
BoundaryName = BCNames
BoundaryType(:,BC_TYPE)  = BCType(1,:)
BoundaryType(:,BC_STATE) = BCType(3,:)
BoundaryType(:,BC_ALPHA) = BCType(4,:)
SWRITE(UNIT_StdOut,'(132("."))')
SWRITE(Unit_StdOut,'(A,A16,A20,A10,A10,A10)')'BOUNDARY CONDITIONS','|','Name','Type','State','Alpha'
DO iBC=1,nBCs
  SWRITE(*,'(A,A33,A20,I10,I10,I10)')' |','|',TRIM(BoundaryName(iBC)),BoundaryType(iBC,:)
END DO
SWRITE(UNIT_StdOut,'(132("."))')
DEALLOCATE(BCNames,BCType,BCMapping)
END SUBROUTINE ReadBCs


!==================================================================================================================================
!> This subroutine reads the mesh from the HDF5 mesh file. The connectivity and further relevant information as flips
!> (i.e. the orientation of sides towards each other) is already contained in the mesh file.
!> For parallel computations the number of elements will be distributed equally onto all processors and each processor only reads
!> its own subset of the mesh.
!> For a documentation of the mesh format see the documentation provided with HOPR (hopr-project.org)
!> The arrays ElemInfo, SideInfo and NodeCoords are read, alongside with the boundary condition data.
!==================================================================================================================================
SUBROUTINE ReadMesh(FileString)
! MODULES
USE MOD_Globals
USE MOD_Mesh_Vars,          ONLY:tElem,tSide
USE MOD_Mesh_Vars,          ONLY:NGeo
USE MOD_Mesh_Vars,          ONLY:NodeCoords
USE MOD_Mesh_Vars,          ONLY:offsetElem,nElems,nGlobalElems
<<<<<<< HEAD
USE MOD_Mesh_Vars,          ONLY:nSides,nInnerSides,nBCSides,nMPISides,nAnalyzeSides
USE MOD_Mesh_Vars,          ONLY:nMortarSides
=======
USE MOD_Mesh_Vars,          ONLY:nSides,nInnerSides,nBCSides,nMPISides,nAnalyzeSides,nGlobalUniqueSides
USE MOD_Mesh_Vars,          ONLY:nMortarSides,isMortarMesh
>>>>>>> cbce6ba3
USE MOD_Mesh_Vars,          ONLY:useCurveds
USE MOD_Mesh_Vars,          ONLY:BoundaryType
USE MOD_Mesh_Vars,          ONLY:MeshInitIsDone
USE MOD_Mesh_Vars,          ONLY:Elems
USE MOD_Mesh_Vars,          ONLY:GETNEWELEM,GETNEWSIDE
USE MOD_Mesh_Vars,          ONLY:NodeTypeMesh
use MOD_Mesh_Vars,          ONLY:MeshIsNonConforming
#if USE_AMR
USE MOD_AMR_Vars,           ONLY:UseAMR
USE MOD_P4EST,              ONLY: p4estSetMPIData
#endif
USE MOD_Interpolation_Vars, ONLY:NodeTypeEq,NodeTypeGL
#if MPI
USE MOD_MPI_Vars,           ONLY:offsetElemMPI,nMPISides_Proc,nNbProcs,NbProc
#endif
IMPLICIT NONE
!----------------------------------------------------------------------------------------------------------------------------------
! INPUT/OUTPUT VARIABLES
CHARACTER(LEN=*),INTENT(IN)  :: FileString !< (IN) mesh filename
!----------------------------------------------------------------------------------------------------------------------------------
! LOCAL VARIABLES
TYPE(tElem),POINTER            :: aElem
TYPE(tSide),POINTER            :: aSide,bSide
REAL,ALLOCATABLE               :: NodeCoordsTmp(:,:,:,:,:)
INTEGER,ALLOCATABLE            :: ElemInfo(:,:),SideInfo(:,:)
INTEGER                        :: BCindex
INTEGER                        :: iElem,ElemID,nNodes
INTEGER                        :: iLocSide,nbLocSide
INTEGER                        :: iSide
INTEGER                        :: FirstSideInd,LastSideInd,FirstElemInd,LastElemInd
INTEGER                        :: nPeriodicSides,nMPIPeriodics
INTEGER                        :: ReduceData(10)
INTEGER                        :: nSideIDs,offsetSideID
INTEGER                        :: iMortar,jMortar,nMortars
#if MPI
INTEGER                        :: ReduceData_glob(10)
INTEGER                        :: iNbProc
INTEGER                        :: iProc
INTEGER,ALLOCATABLE            :: MPISideCount(:)
#endif
LOGICAL                        :: oriented
LOGICAL                        :: fileExists
LOGICAL                        :: doConnection
LOGICAL                        :: dsExists
!==================================================================================================================================
IF(MESHInitIsDone) RETURN
IF(MPIRoot)THEN
  INQUIRE (FILE=TRIM(FileString), EXIST=fileExists)
  IF(.NOT.FileExists)  CALL CollectiveStop(&
    __STAMP__, &
    'readMesh from data file "'//TRIM(FileString)//'" does not exist')
END IF

SWRITE(UNIT_stdOut,'(A)')'READ MESH FROM DATA FILE "'//TRIM(FileString)//'" ...'
SWRITE(UNIT_StdOut,'(132("-"))')
! Open data file
CALL OpenDataFile(FileString,create=.FALSE.,single=.FALSE.,readOnly=.TRUE.)

CALL GetDataSize(File_ID,'ElemInfo',nDims,HSize)
IF(HSize(1).NE.6) THEN
  CALL abort(__STAMP__,&
    'ERROR: Wrong size of ElemInfo, should be 6')
END IF
CHECKSAFEINT(HSize(2),4)
nGlobalElems=INT(HSize(2),4)
DEALLOCATE(HSize)
CALL ReadAttribute(File_ID,'nUniqueSides',1,IntegerScalar=nGlobalUniqueSides)
#if MPI
IF(nGlobalElems.LT.nProcessors) THEN
  CALL Abort(__STAMP__,&
  'ERROR: Number of elements (1) is smaller then number of processors (2)!',nGlobalElems,REAL(nProcessors))
END IF

!simple partition: nGlobalelems/nprocs, do this on proc 0
IF(ALLOCATED(offsetElemMPI)) DEALLOCATE(offsetElemMPI)
ALLOCATE(offsetElemMPI(0:nProcessors))
offsetElemMPI=0

#if USE_AMR
IF (UseAMR) THEN
  CALL p4estSetMPIData()
ELSE
#endif/*USE_AMR*/
  nElems=nGlobalElems/nProcessors
  iElem=nGlobalElems-nElems*nProcessors
  DO iProc=0,nProcessors-1
    offsetElemMPI(iProc)=nElems*iProc+MIN(iProc,iElem)
  END DO
  offsetElemMPI(nProcessors)=nGlobalElems
  !local nElems and offset
  nElems=offsetElemMPI(myRank+1)-offsetElemMPI(myRank)
  offsetElem=offsetElemMPI(myRank)
  LOGWRITE(*,*)'offset,nElems',offsetElem,nElems

#if USE_AMR
 ENDIF
#endif/*USE_AMR*/


#else /* MPI */
nElems=nGlobalElems   !local number of Elements
offsetElem=0          ! offset is the index of first entry, hdf5 array starts at 0-.GT. -1
#endif /* MPI */

CALL readBCs()
!----------------------------------------------------------------------------------------------------------------------------
!                              ELEMENTS
!----------------------------------------------------------------------------------------------------------------------------

!read local ElemInfo from data file
FirstElemInd=offsetElem+1
LastElemInd=offsetElem+nElems

ALLOCATE(Elems(                FirstElemInd:LastElemInd))
ALLOCATE(ElemInfo(ElemInfoSize,FirstElemInd:LastElemInd))
CALL ReadArray('ElemInfo',2,(/ElemInfoSize,nElems/),offsetElem,2,IntegerArray=ElemInfo)

DO iElem=FirstElemInd,LastElemInd
  iSide=ElemInfo(ELEM_FirstSideInd,iElem) !first index -1 in Sideinfo
  Elems(iElem)%ep=>GETNEWELEM()
  aElem=>Elems(iElem)%ep
  aElem%Ind    = iElem
  aElem%Type   = ElemInfo(ELEM_Type,iElem)
  aElem%Zone   = ElemInfo(ELEM_Zone,iElem)
END DO

!----------------------------------------------------------------------------------------------------------------------------
!                              SIDES
!----------------------------------------------------------------------------------------------------------------------------


offsetSideID=ElemInfo(ELEM_FirstSideInd,FirstElemInd) ! hdf5 array starts at 0-> -1
nSideIDs=ElemInfo(ELEM_LastSideInd,LastElemInd)-ElemInfo(ELEM_FirstSideInd,FirstElemInd)
!read local SideInfo from data file
FirstSideInd=offsetSideID+1
LastSideInd=offsetSideID+nSideIDs
ALLOCATE(SideInfo(SideInfoSize,FirstSideInd:LastSideInd))
CALL ReadArray('SideInfo',2,(/SideInfoSize,nSideIDs/),offsetSideID,2,IntegerArray=SideInfo)

DO iElem=FirstElemInd,LastElemInd
  aElem=>Elems(iElem)%ep
  iSide=ElemInfo(ELEM_FirstSideInd,iElem) !first index -1 in Sideinfo
  !build up sides of the element according to CGNS standard
  ! assign flip
  DO iLocSide=1,6
    aSide=>aElem%Side(iLocSide)%sp
    iSide=iSide+1
    ! ALLOCATE MORTAR
    ElemID=SideInfo(SIDE_nbElemID,iSide) !IF nbElemID <0, this marks a mortar master side.
                                         ! The number (-1,-2,-3) is the Type of mortar
    IF(ElemID.LT.0)THEN ! mortar Sides attached!
      aSide%MortarType=ABS(ElemID)
      SELECT CASE(aSide%MortarType)
      CASE(1)
        aSide%nMortars=4
      CASE(2,3)
        aSide%nMortars=2
      END SELECT
      ALLOCATE(aSide%MortarSide(aSide%nMortars))
      DO iMortar=1,aSide%nMortars
        aSide%MortarSide(iMortar)%sp=>GETNEWSIDE()  !mortarType=0
      END DO
    ELSE
      aSide%nMortars=0
    END IF
    IF(SideInfo(SIDE_Type,iSide).LT.0) aSide%MortarType=-10 !marks small neighbor  side as belonging to a mortar

    IF(aSide%MortarType.LE.0)THEN
      aSide%Elem=>aElem
      oriented=(Sideinfo(SIDE_ID,iSide).GT.0)
      aSide%Ind=ABS(SideInfo(SIDE_ID,iSide))
      IF(oriented)THEN !oriented side
        aSide%flip=0
      ELSE !not oriented
        aSide%flip=MOD(Sideinfo(SIDE_Flip,iSide),10)
        IF((aSide%flip.LT.0).OR.(aSide%flip.GT.4)) STOP 'NodeID doesnt belong to side'
      END IF
    ELSE !mortartype>0
      DO iMortar=1,aSide%nMortars
        iSide=iSide+1
        aSide%mortarSide(iMortar)%sp%Elem=>aElem
        IF(SideInfo(SIDE_ID,iSide).LT.0) STOP 'Problem in Mortar readin,should be flip=0'
        aSide%mortarSide(iMortar)%sp%flip=0
        aSide%mortarSide(iMortar)%sp%Ind=ABS(SideInfo(SIDE_ID,iSide))
      END DO !iMortar
    END IF
  END DO !i=1,locnSides
END DO !iElem


! build up side connection
DO iElem=FirstElemInd,LastElemInd
  aElem=>Elems(iElem)%ep
  iSide=ElemInfo(ELEM_FirstSideInd,iElem) !first index -1 in Sideinfo
  DO iLocSide=1,6
    aSide=>aElem%Side(iLocSide)%sp
    iSide=iSide+1
    ! LOOP over mortars, if no mortar, then LOOP is executed once
    nMortars=aSide%nMortars
    DO iMortar=0,nMortars
      IF(iMortar.GT.0)THEN
        iSide=iSide+1
        aSide=>aElem%Side(iLocSide)%sp%mortarSide(iMortar)%sp
      END IF
      elemID  = SideInfo(SIDE_nbElemID,iSide)
      BCindex = SideInfo(SIDE_BCID,iSide)

      doConnection=.TRUE. ! for periodic sides if BC is reassigned as non periodic
      IF(BCindex.NE.0)THEN !BC
        aSide%BCindex = BCindex
        IF((BoundaryType(aSide%BCindex,BC_TYPE).NE.1).AND.&
           (BoundaryType(aSide%BCindex,BC_TYPE).NE.100))THEN ! Reassignement from periodic to non-periodic
          doConnection=.FALSE.
          aSide%flip  =0
          IF(iMortar.EQ.0) aSide%mortarType  = 0
          IF(iMortar.EQ.0) aSide%nMortars    = 0
          elemID            = 0
        END IF
      ELSE
        aSide%BCindex = 0
      END IF

      !no connection for mortar master
      IF(aSide%mortarType.GT.0) CYCLE
      IF(.NOT.doConnection) CYCLE
      IF(ASSOCIATED(aSide%connection)) CYCLE

      ! check if neighbor on local proc or MPI connection
      IF(elemID.NE.0)THEN !connection
        IF((elemID.LE.LastElemInd).AND.(elemID.GE.FirstElemInd))THEN !local
          !TODO: Check if this is still ok
          DO nbLocSide=1,6
            bSide=>Elems(elemID)%ep%Side(nbLocSide)%sp
            ! LOOP over mortars, if no mortar, then LOOP is executed once
            nMortars=bSide%nMortars
            DO jMortar=0,nMortars
              IF(jMortar.GT.0) bSide=>Elems(elemID)%ep%Side(nbLocSide)%sp%mortarSide(jMortar)%sp

              IF(bSide%ind.EQ.aSide%ind)THEN
                aSide%connection=>bSide
                bSide%connection=>aSide
                EXIT
              END IF !bSide%ind.EQ.aSide%ind
            END DO !jMortar
          END DO !nbLocSide
        ELSE !MPI connection
#if MPI
          aSide%connection=>GETNEWSIDE()
          aSide%connection%flip=aSide%flip
          aSide%connection%Elem=>GETNEWELEM()
          aSide%NbProc = ELEMIPROC(elemID)
#else
          CALL abort(__STAMP__, &
            ' ElemID of neighbor not in global Elem list ')
#endif
        END IF
      END IF
    END DO !iMortar
  END DO !iLocSide
END DO !iElem

DEALLOCATE(ElemInfo,SideInfo)

!----------------------------------------------------------------------------------------------------------------------------
!                              NODES
!----------------------------------------------------------------------------------------------------------------------------
! get physical coordinates
CALL DatasetExists(File_ID,'OutputNodeType',dsExists,.TRUE.)
IF(dsExists)THEN
  CALL ReadAttribute(File_ID,'OutputNodeType',1,StrScalar=NodeTypeMesh)
ELSE
  NodeTypeMesh=NodeTypeEQ  !default if dataset is not there (old HOPR versions)
END IF
IF((.NOT.(TRIM(NodeTypeMesh).EQ.TRIM(NodeTypeEQ))).AND. &
   (.NOT.(TRIM(NodeTypeMesh).EQ.TRIM(NodeTypeGL))))THEN
  CALL abort(__STAMP__,&
      'OutputNodeType in meshfile must be either EQUIDISTANT OR GAUSS-LOBATTO, but it is "'//TRIM(NodeTypeMesh)//'"')
END IF

IF(useCurveds)THEN
  ALLOCATE(NodeCoords(3,0:NGeo,0:NGeo,0:NGeo,nElems))
  CALL ReadArray('NodeCoords',2,(/3,nElems*(NGeo+1)**3/),offsetElem*(NGeo+1)**3,2,RealArray=NodeCoords)
ELSE
  ALLOCATE(NodeCoords(   3,0:1,   0:1,   0:1,   nElems))
  ALLOCATE(NodeCoordsTmp(3,0:NGeo,0:NGeo,0:NGeo,nElems))
  CALL ReadArray('NodeCoords',2,(/3,nElems*(NGeo+1)**3/),offsetElem*(NGeo+1)**3,2,RealArray=NodeCoordsTmp) 
  NodeCoords(:,0,0,0,:)=NodeCoordsTmp(:,0,   0,   0,   :)
  NodeCoords(:,1,0,0,:)=NodeCoordsTmp(:,NGeo,0,   0,   :)
  NodeCoords(:,0,1,0,:)=NodeCoordsTmp(:,0,   NGeo,0,   :)
  NodeCoords(:,1,1,0,:)=NodeCoordsTmp(:,NGeo,NGeo,0,   :)
  NodeCoords(:,0,0,1,:)=NodeCoordsTmp(:,0,   0,   NGeo,:)
  NodeCoords(:,1,0,1,:)=NodeCoordsTmp(:,NGeo,0,   NGeo,:)
  NodeCoords(:,0,1,1,:)=NodeCoordsTmp(:,0,   NGeo,NGeo,:)
  NodeCoords(:,1,1,1,:)=NodeCoordsTmp(:,NGeo,NGeo,NGeo,:)
  DEALLOCATE(NodeCoordsTmp)
  NGeo=1
ENDIF
nNodes=nElems*(NGeo+1)**3


!! IJK SORTING --------------------------------------------
!!read local ElemInfo from data file
!CALL DatasetExists(File_ID,'nElems_IJK',dsExists)
!IF(dsExists)THEN
!  CALL ReadArray('nElems_IJK',1,(/3/),0,1,IntegerArray=nElems_IJK)
!  ALLOCATE(Elem_IJK(3,nLocalElems))
!  CALL ReadArray('Elem_IJK',2,(/3,nElems/),offsetElem,2,IntegerArray=Elem_IJK)
!END IF

CALL CloseDataFile()


!----------------------------------------------------------------------------------------------------------------------------
!                              COUNT SIDES
!----------------------------------------------------------------------------------------------------------------------------
! Readin is now finished
nBCSides=0
nAnalyzeSides=0
nMortarSides=0
nSides=0
nPeriodicSides=0
nMPIPeriodics=0
nMPISides=0
#if MPI
ALLOCATE(MPISideCount(0:nProcessors-1))
MPISideCount=0
#endif /*MPI*/
DO iElem=FirstElemInd,LastElemInd
  aElem=>Elems(iElem)%ep
  DO iLocSide=1,6
    aSide=>aElem%Side(iLocSide)%sp
    ! LOOP over mortars, if no mortar, then LOOP is executed once
    nMortars=aSide%nMortars
    DO iMortar=0,nMortars
      IF(iMortar.GT.0) aSide=>aElem%Side(iLocSide)%sp%mortarSide(iMortar)%sp
      aSide%tmp=0
    END DO !iMortar
  END DO !iLocSide
END DO !iElem
DO iElem=FirstElemInd,LastElemInd
  aElem=>Elems(iElem)%ep
  DO iLocSide=1,6
    aSide=>aElem%Side(iLocSide)%sp
    nMortars=aSide%nMortars
    DO iMortar=0,nMortars
      IF(iMortar.GT.0) aSide=>aElem%Side(iLocSide)%sp%mortarSide(iMortar)%sp

      IF(aSide%tmp.EQ.0)THEN
        nSides=nSides+1
        aSide%tmp=-1 !used as marker
        IF(ASSOCIATED(aSide%connection)) aSide%connection%tmp=-1
        IF(aSide%BCindex.NE.0)THEN !side is BC or periodic side
          nAnalyzeSides=nAnalyzeSides+1
          IF(ASSOCIATED(aSide%connection))THEN
            IF(BoundaryType(aSide%BCindex,BC_TYPE).EQ.1)THEN
              nPeriodicSides=nPeriodicSides+1
#if MPI
              IF(aSide%NbProc.NE.-1) nMPIPeriodics=nMPIPeriodics+1
#endif /*MPI*/
            END IF
          ELSE
            IF(aSide%MortarType.EQ.0)THEN !really a BC side
              nBCSides=nBCSides+1
            END IF
          END IF
        END IF
        IF(aSide%MortarType.GT.0) nMortarSides=nMortarSides+1
#if MPI
        IF(aSide%NbProc.NE.-1) THEN
          nMPISides=nMPISides+1
          MPISideCount(aSide%NbProc)=MPISideCount(aSide%NbProc)+1
        END IF
#endif /*MPI*/
      END IF
    END DO !iMortar
  END DO !iLocSide
END DO !iElem
nInnerSides=nSides-nBCSides-nMPISides-nMortarSides !periodic side count to inner side!!!

LOGWRITE(*,*)'-------------------------------------------------------'
LOGWRITE(*,'(A22,I8)')'nSides:',nSides
LOGWRITE(*,'(A22,I8)')'nBCSides:',nBCSides
LOGWRITE(*,'(A22,I8)')'nMortarSides:',nMortarSides
LOGWRITE(*,'(A22,I8)')'nInnerSides:',nInnerSides
LOGWRITE(*,'(A22,I8)')'nMPISides:',nMPISides
LOGWRITE(*,*)'-------------------------------------------------------'
LOGWRITE_BARRIER
 !now MPI sides
! TODO: Check nMortarSides
#if MPI
nNBProcs=0
DO iProc=0,nProcessors-1
  IF(iProc.EQ.myRank) CYCLE
  IF(MPISideCount(iProc).GT.0) nNBProcs=nNbProcs+1
END DO
IF(nNbProcs.EQ.0)THEN !MPI + 1Proc case !
  ALLOCATE(NbProc(1),nMPISides_Proc(1))
  nNbProcs=1
  NbProc=0
  nMPISides_Proc=0
ELSE
  ALLOCATE(NbProc(nNbProcs),nMPISides_Proc(1:nNbProcs))
  iNbProc=0
  DO iProc=0,nProcessors-1
    IF(iProc.EQ.myRank) CYCLE
    IF(MPISideCount(iProc).GT.0) THEN
      iNbProc=iNbProc+1
      NbProc(iNbProc)=iProc
      ! compute number of MPISides per neighbor proc and divide by two
      nMPISides_Proc(iNBProc)=MPISideCount(iProc)
    END IF
  END DO
END IF
DEALLOCATE(MPISideCount)
#endif /*MPI*/

ReduceData(1)=nElems
ReduceData(2)=nSides
ReduceData(3)=nNodes
ReduceData(4)=nInnerSides
ReduceData(5)=nPeriodicSides
ReduceData(6)=nBCSides
ReduceData(7)=nMPISides
ReduceData(8)=nAnalyzeSides
ReduceData(9)=nMortarSides
ReduceData(10)=nMPIPeriodics

#if MPI
CALL MPI_REDUCE(ReduceData,ReduceData_glob,10,MPI_INTEGER,MPI_SUM,0,MPI_COMM_WORLD,iError)
ReduceData=ReduceData_glob
#endif /*MPI*/

! Check if the mesh is non-conforming and broadcast the information
IF(MPIRoot)THEN
  MeshIsNonConforming = (ReduceData(9)>0)
END IF
#if MPI
call MPI_Bcast(MeshIsNonConforming, 1, MPI_LOGICAL, 0, MPI_COMM_WORLD, iError)
#endif /*MPI*/

IF(MPIRoot)THEN
  WRITE(UNIT_stdOut,'(A,A34,I0)')' |','nElems | ',ReduceData(1) !nElems
  WRITE(UNIT_stdOut,'(A,A34,I0)')' |','nNodes | ',ReduceData(3) !nNodes
  WRITE(UNIT_stdOut,'(A,A34,I0)')' |','nSides        | ',ReduceData(2)-ReduceData(7)/2
  WRITE(UNIT_stdOut,'(A,A34,I0)')' |','nSides,    BC | ',ReduceData(6) !nBCSides
  WRITE(UNIT_stdOut,'(A,A34,I0)')' |','nSides,   MPI | ',ReduceData(7)/2 !nMPISides
  WRITE(UNIT_stdOut,'(A,A34,I0)')' |','nSides, Inner | ',ReduceData(4) !nInnerSides
  WRITE(UNIT_stdOut,'(A,A34,I0)')' |','nSides,Mortar | ',ReduceData(9) !nMortarSides
  WRITE(UNIT_stdOut,'(A,A34,I0)')' |','nPeriodicSides,Total | ',ReduceData(5)-ReduceData(10)/2
  WRITE(UNIT_stdOut,'(A,A34,I0)')' |','nPeriodicSides,Inner | ',ReduceData(5)-ReduceData(10)
  WRITE(UNIT_stdOut,'(A,A34,I0)')' |','nPeriodicSides,  MPI | ',ReduceData(10)/2 !nPeriodicSides
  WRITE(UNIT_stdOut,'(A,A34,I0)')' |','nAnalyzeSides | ',ReduceData(8) !nAnalyzeSides
  WRITE(UNIT_stdOut,'(A,A34,L1)')' |','useCurveds | ',useCurveds
  WRITE(UNIT_stdOut,'(A,A34,I0)')' |','Ngeo | ',Ngeo
  WRITE(UNIT_stdOut,'(A,A34,A)') ' |','NodeTypeMesh | ',TRIM(NodeTypeMesh)
  WRITE(UNIT_stdOut,'(132("."))')
END IF

END SUBROUTINE ReadMesh


#if MPI
!==================================================================================================================================
!> Find the id of a processor on which an element with a given ElemID lies, based on the MPI element offsets defined earlier.
!> Use a bisection algorithm for faster search.
!==================================================================================================================================
FUNCTION ELEMIPROC(ElemID)
! MODULES
USE MOD_Globals,   ONLY:nProcessors
USE MOD_MPI_vars,  ONLY:offsetElemMPI
IMPLICIT NONE
!----------------------------------------------------------------------------------------------------------------------------------
! INPUT/OUTPUT VARIABLES
INTEGER, INTENT(IN)                :: ElemID     !< (IN)  NodeID to search for
INTEGER                            :: ELEMIPROC  !< (OUT) processor id
!----------------------------------------------------------------------------------------------------------------------------------
! LOCAL VARIABLES
INTEGER                            :: i,maxSteps,low,up,mid
!==================================================================================================================================
ELEMIPROC=0
maxSteps=INT(LOG(REAL(nProcessors))*1.4426950408889634556)+1    !1/LOG(2.)=1.4426950408889634556
low=0
up=nProcessors-1
IF((ElemID.GT.offsetElemMPI(low)).AND.(ElemID.LE.offsetElemMPI(low+1)))THEN
  ELEMIPROC=low
ELSEIF((ElemID.GT.offsetElemMPI(up)).AND.(ElemID.LE.offsetElemMPI(up+1)))THEN
  ELEMIPROC=up
ELSE
  !bisection
  DO i=1,maxSteps
    mid=(up-low)/2+low
    IF((ElemID.GT.offsetElemMPI(mid)).AND.(ElemID.LE.offsetElemMPI(mid+1)))THEN
      ELEMIPROC=mid                     !index found!
      EXIT
    ELSEIF(ElemID .GT. offsetElemMPI(mid+1))THEN ! seek in upper half
      low=mid+1
    ELSE
      up=mid
    END IF
  END DO
END IF
END FUNCTION ELEMIPROC
#endif /* MPI */


END MODULE MOD_Mesh_ReadIn<|MERGE_RESOLUTION|>--- conflicted
+++ resolved
@@ -172,13 +172,8 @@
 USE MOD_Mesh_Vars,          ONLY:NGeo
 USE MOD_Mesh_Vars,          ONLY:NodeCoords
 USE MOD_Mesh_Vars,          ONLY:offsetElem,nElems,nGlobalElems
-<<<<<<< HEAD
-USE MOD_Mesh_Vars,          ONLY:nSides,nInnerSides,nBCSides,nMPISides,nAnalyzeSides
+USE MOD_Mesh_Vars,          ONLY:nSides,nInnerSides,nBCSides,nMPISides,nAnalyzeSides,nGlobalUniqueSides
 USE MOD_Mesh_Vars,          ONLY:nMortarSides
-=======
-USE MOD_Mesh_Vars,          ONLY:nSides,nInnerSides,nBCSides,nMPISides,nAnalyzeSides,nGlobalUniqueSides
-USE MOD_Mesh_Vars,          ONLY:nMortarSides,isMortarMesh
->>>>>>> cbce6ba3
 USE MOD_Mesh_Vars,          ONLY:useCurveds
 USE MOD_Mesh_Vars,          ONLY:BoundaryType
 USE MOD_Mesh_Vars,          ONLY:MeshInitIsDone
