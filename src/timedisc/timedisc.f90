--- conflicted
+++ resolved
@@ -57,11 +57,8 @@
                                                " a specific Runge-Kutta scheme. Possible values:\n"//&
                                                "  * standardrk3-3\n  * carpenterrk4-5\n  * niegemannrk4-14\n"//&
                                                "  * toulorgerk4-8c\n  * toulorgerk3-7c\n  * toulorgerk4-8f\n"//&
-<<<<<<< HEAD
-                                               "  * ketchesonrk4-20\n  * ketchesonrk4-18\n  * ssprk4-5", value='CarpenterRK4-5')
-=======
-                                               "  * ketchesonrk4-20\n  * ketchesonrk4-18\n  * ssp-rk3-3", value='CarpenterRK4-5')
->>>>>>> 2a916bce
+                                               "  * ketchesonrk4-20\n  * ketchesonrk4-18\n * ssprk3-3 * ssprk4-5",&
+                                                value='CarpenterRK4-5')
 CALL prms%CreateRealOption(  'TEnd',           "End time of the simulation (mandatory).")
 CALL prms%CreateRealOption(  'CFLScale',       "Scaling factor for the theoretical CFL number, typical range 0.1..1.0 (mandatory)")
 CALL prms%CreateRealOption(  'DFLScale',       "Scaling factor for the theoretical DFL number, typical range 0.1..1.0 (mandatory)")
@@ -99,13 +96,10 @@
   TimeStep=>TimeStepByLSERKW2
 CASE('LSERKK3')
   TimeStep=>TimeStepByLSERKK3
-<<<<<<< HEAD
 case('SSPRK2')
   TimeStep=>TimeStepBySSPRK2
-=======
 CASE('SSPRK33')
   TimeStep=>TimeStepBySSPRK33
->>>>>>> 2a916bce
 END SELECT
 
 IF(TimeDiscInitIsDone)THEN
@@ -163,7 +157,6 @@
 USE MOD_Mesh_Vars           ,ONLY: nGlobalElems
 USE MOD_DG                  ,ONLY: DGTimeDerivative
 USE MOD_DG_Vars             ,ONLY: U
-<<<<<<< HEAD
 #if POSITIVITYPRES
 USE MOD_Positivitypreservation, ONLY: MakeSolutionPositive
 #endif /*POSITIVITYPRES*/
@@ -172,17 +165,12 @@
 USE MOD_AMR_Vars            ,ONLY: UseAMR, nWriteDataAMR, nDoAMR, nDoAMRShift
 USE MOD_AMR                 ,ONLY: WriteStateAMR
 #endif
-=======
-#ifdef PP_EIGVAL
-USE MOD_EigenValues         ,ONLY: EigenValues
-#endif /*PP_EIGVAL*/
->>>>>>> 2a916bce
 IMPLICIT NONE
 !----------------------------------------------------------------------------------------------------------------------------------
 ! INPUT/OUTPUT VARIABLES
 !----------------------------------------------------------------------------------------------------------------------------------
 ! LOCAL VARIABLES
-REAL                         :: dt_Min,dt_MinOld,dt_scale,dtAnalyze,dtEnd,tStart
+REAL                         :: dt_Min,dt_MinOld,dtAnalyze,dtEnd,tStart
 INTEGER(KIND=8)              :: iter,iter_loc
 REAL                         :: iterTimeStart,CalcTimeStart,CalcTimeEnd
 INTEGER                      :: TimeArray(8)              !< Array for system time
@@ -264,16 +252,9 @@
 IF(errType.NE.0) CALL abort(__STAMP__,&
   'Error: (1) density, (2) convective / (3) viscous timestep is NaN. Type/time:',errType,t)
 
-#ifdef PP_EIGVAL
-CALL EigenValues(t,dt,dt_scale) 
-CFLscale=CFLscale*dt_scale
-dt=dt*dt_scale
-#endif /*PP_EIGVAL*/
-
 ! Run initial analyze
 SWRITE(UNIT_StdOut,'(132("-"))')
 SWRITE(UNIT_StdOut,*) 'Analyze of initial solution:' 
-CALL DGTimeDerivative(t)
 CALL Analyze(t,iter)
 
 IF(MPIroot)THEN
