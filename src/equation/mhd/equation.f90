--- conflicted
+++ resolved
@@ -246,10 +246,8 @@
 CALL SetVolumeFlux(whichVolumeFlux)
 #endif /*PP_DiscType==2*/
 #if NONCONS
-  SWRITE(UNIT_stdOut,'(A)') ' NONCONSERVATIVE TERMS ARE ACTIVE (POWELL)'
+  SWRITE(UNIT_stdOut,'(A)') 'Non-conservative terms active: POWELL    '
 #endif /*NONCONS*/
-
-IF(MPIroot) CALL CheckFluxes()
 
 EquationInitIsDone=.TRUE.
 SWRITE(UNIT_stdOut,'(A)')' INIT MHD DONE!'
@@ -263,6 +261,7 @@
 SUBROUTINE SetRiemannSolver(which)
 ! MODULES
 USE MOD_Globals
+USE MOD_Equation_Vars,ONLY: VolumeFluxAverage
 USE MOD_Equation_Vars,ONLY: SolveRiemannProblem,mu_0
 USE MOD_Riemann
 USE MOD_Flux_Average
@@ -357,23 +356,6 @@
 END SUBROUTINE SetVolumeFlux
 #endif /*PP_DiscType==2*/
 
-<<<<<<< HEAD
-=======
-#if NONCONS==1
-  SWRITE(UNIT_stdOut,'(A)') 'Non-conservative terms active: POWELL    '
-#elif NONCONS==2                                                     
-  SWRITE(UNIT_stdOut,'(A)') 'Non-conservative terms active: BRACKBILL '
-#elif NONCONS==3                                                     
-  SWRITE(UNIT_stdOut,'(A)') 'Non-conservative terms active: JANHUNEN  '
-#endif /*NONCONS*/
-
-EquationInitIsDone=.TRUE.
-SWRITE(UNIT_stdOut,'(A)')' INIT MHD DONE!'
-SWRITE(UNIT_StdOut,'(132("-"))')
-END SUBROUTINE InitEquation
-
-
->>>>>>> c185420c
 !==================================================================================================================================
 !> Fill initial solution with IniExactFunc
 !==================================================================================================================================
