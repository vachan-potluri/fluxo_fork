!==================================================================================================================================
! Copyright (c) 2016 - 2017 Gregor Gassner
! Copyright (c) 2016 - 2017 Florian Hindenlang
! Copyright (c) 2016 - 2017 Andrew Winters
! Copyright (c) 2020 - 2020 Andrés Rueda
! Copyright (c) 2010 - 2016 Claus-Dieter Munz (github.com/flexi-framework/flexi)
!
! This file is part of FLUXO (github.com/project-fluxo/fluxo). FLUXO is free software: you can redistribute it and/or modify
! it under the terms of the GNU General Public License as published by the Free Software Foundation, either version 3
! of the License, or (at your option) any later version.
!
! FLUXO is distributed in the hope that it will be useful, but WITHOUT ANY WARRANTY; without even the implied warranty
! of MERCHANTABILITY or FITNESS FOR A PARTICULAR PURPOSE. See the GNU General Public License v3.0 for more details.
!
! You should have received a copy of the GNU General Public License along with FLUXO. If not, see <http://www.gnu.org/licenses/>.
!==================================================================================================================================
#include "defines.h"

!==================================================================================================================================
!> This module only initializes the equation specific parameters and computes analytical functions and the evaluation of the source
!==================================================================================================================================
MODULE MOD_Equation
! MODULES
IMPLICIT NONE
PRIVATE
!----------------------------------------------------------------------------------------------------------------------------------
INTERFACE InitEquation
  MODULE PROCEDURE InitEquation
END INTERFACE

INTERFACE FillIni
  MODULE PROCEDURE FillIni
END INTERFACE

INTERFACE ExactFunc
  MODULE PROCEDURE ExactFunc 
END INTERFACE

INTERFACE CalcSource
  MODULE PROCEDURE CalcSource
END INTERFACE

INTERFACE FinalizeEquation
  MODULE PROCEDURE FinalizeEquation
END INTERFACE

PUBLIC:: DefineParametersEquation
PUBLIC:: InitEquation
PUBLIC:: FillIni
PUBLIC:: ExactFunc
PUBLIC:: CalcSource
PUBLIC:: FinalizeEquation
!==================================================================================================================================

CONTAINS

!==================================================================================================================================
!> Define parameters 
!==================================================================================================================================
SUBROUTINE DefineParametersEquation()
! MODULES
USE MOD_ReadInTools ,ONLY: prms
IMPLICIT NONE
!==================================================================================================================================
CALL prms%SetSection("Equation")
CALL prms%CreateIntOption(     'IniExactFunc' , " Specifies exactfunc to be used for initialization ")
CALL prms%CreateIntOption(      'IniRefState' , "Refstate required for initialization.")
CALL prms%CreateRealArrayOption('RefState'    , "State(s) in primitive variables (density, velx, vely, velz, pressure).",&
                                                multiple=.TRUE.)
CALL prms%CreateRealArrayOption('AdvVel'      , "for exact function, const velocity.")
CALL prms%CreateRealOption('MachShock'        , "for exact function, Mach shock.")
CALL prms%CreateRealOption('PreShockDens'     , "for exact function, pre shock density.")
CALL prms%CreateRealArrayOption('IniCenter'   , "for exactfunc, center point.","0.,0.,0.")
CALL prms%CreateRealArrayOption('IniAxis'     , "for exactfunc, center axis.","0.,0.,1.")
CALL prms%CreateRealArrayOption("IniWaveNumber", " For exactfunction: wavenumber of solution.")
CALL prms%CreateRealOption(     'IniFrequency', "for exactfunc, frequency.","1.")
CALL prms%CreateRealOption(     'IniAmplitude', "for exactfunc, Amplitude.","0.1")
CALL prms%CreateRealOption(     'IniHalfwidth', "for exactfunc, Halfwidth.","0.2")
CALL prms%CreateRealOption(     'Kappa'       , "ratio of specific heats.","1.4")
CALL prms%CreateRealOption(     'R'           , "gas constant.","287.058")
CALL prms%CreateRealOption(     'Pr'          , "Prandtl number.","0.72")
#if PP_VISC == 0
CALL prms%CreateRealOption(     'mu0'         , "constant viscosity.","0.")
#elif PP_VISC == 1
! mu-Sutherland
CALL prms%CreateRealOption(     'mu0'         , "sutherland viscosity, prefactor.","1.735e-5")
CALL prms%CreateRealOption(     'Ts'          , "sutherland viscosity, temperature coeff.","110.4")
CALL prms%CreateRealOption(     'Tref'        , "sutherland viscosity, reference temperature.","280.")
CALL prms%CreateRealOption(     'ExpoSuth'    , "sutherland viscosity, exponent.","1.5")
#elif PP_VISC == 2
! mu power-law
CALL prms%CreateRealOption(     'mu0'         , "power-law viscosity, prefactor.","0.")
CALL prms%CreateRealOption(     'Tref'        , "power-law viscosity, reference temperature.","280.")
CALL prms%CreateRealOption(     'ExpoPow'     , "power-law viscosity, exponent.","1.5")
#endif /*PP_VISC==2*/
CALL prms%CreateLogicalOption(  'doCalcSource', "Apply source terms.", '.TRUE.')

CALL prms%CreateIntOption(     "Riemann",  " Specifies the riemann flux to be used:"//&
                                           "  0: Central"//&
                                           "  1: Local Lax-Friedrichs"//&
                                           " 22: HLL"//&
                                           " 23: HLLE"//&
                                           " 24: HLLEM"//&
                                           "  2: HLLC"//&
                                           "  3: Roe"//&
                                           "  4: Entropy Stable: EC Ismail and Roe + full wave diss."//&
                                           " 44: Entropy Stable: ECKEP + full wave diss."//&
                                           "  5: EC Ismail and Roe"//&
                                           "  6: Kennedy & Gruber"//&
                                           "  7: Ducros"//&
                                           "  8: Morinishi"//&
                                           "  9: EC-KEP"//&
                                           " 10: approx. EC-KEP"//&
                                           " 11: EC-KEP + press. aver."//&
                                           " 12: Kennedy & Gruber (Pirozolli version)"//&
                                           " 13: EC Ismail and Roe with LLF diss"//&
                                           " 14: Kennedy Gruber with LLF diss"//&
                                           " 15: Decros Flux with LLF diss"//&
                                           " 16: EC+KEP with LLF diss"//&
                                           " 17: EC+KEP - pressure with LLF diss"//&
                                           " 18: Kennedy Gruber (Pirozilli version)  with LLF diss"//&
                                           " 19: Morinishi + LLF diss"//&
                                           " 20: Gassner, Winters, Walch flux"//&
                                           " 21: Gassner, Winters, Walch flux + LLF diss"//&
                                           " 32: Ranocha ECKEP flux,"//&
                                           " 33: Entropy Stable: Ranocha ECKEP + full wave diss.," &
                                          ,"1")
#if (PP_DiscType==2)
CALL prms%CreateIntOption(     "VolumeFlux",  " Specifies the two-point flux to be used in split-form flux or Riemann:"//&
                                              "DG volume integral "//&
                                              "  0: Standard DG"//&
                                              "  1: Standard DG with metric dealiasing"//&
                                              "  2: Kennedy-Gruber"//&
                                              "  3: Ducros"//&
                                              "  4: Morinishi"//&
                                              "  5: EC-KEP"//&
                                              "  6: approx. EC-KEP"//&
                                              "  7: approx. EC-KEP + press. aver."//&
                                              "  8: Kenndy & Gruber (pirozolli version)"//&
                                              "  9: Gassner Winter Walch"//&
                                              " 10: EC Ismail and Roe"//&
                                              " 32: Ranocha entropy conservative flux with metric dealiasing" &
                                             ,"0")
#ifdef JESSE_MORTAR
CALL prms%CreateIntOption(     "MortarFlux",  " Specifies the two-point flux to be used in split-form flux on Mortar:"//&
                                              "DG volume integral [DEFAULT = volumeFlux]"//&
                                              "  0: Standard DG"//&
                                              "  1: Standard DG with metric dealiasing"//&
                                              "  2: Kennedy-Gruber"//&
                                              "  3: Ducros"//&
                                              "  4: Morinishi"//&
                                              "  5: EC-KEP"//&
                                              "  6: approx. EC-KEP"//&
                                              "  7: approx. EC-KEP + press. aver."//&
                                              "  8: Kenndy & Gruber (pirozolli version)"//&
                                              "  9: Gassner Winter Walch"//&
                                              " 10: EC Ismail and Roe" &
                                             ,"1")
#endif /*JESSE_MORTAR*/
#endif /*PP_DiscType==2*/
END SUBROUTINE DefineParametersEquation



!==================================================================================================================================
!> initialize equation specific parameters 
!==================================================================================================================================
SUBROUTINE InitEquation()
! MODULES
USE MOD_Globals
USE MOD_ReadInTools       ,ONLY:COUNTOPTION,GETINT,GETREAL,GETREALARRAY,GETINTARRAY,GETLOGICAL
USE MOD_StringTools       ,ONLY: INTTOSTR
USE MOD_Interpolation_Vars,ONLY:InterpolationInitIsDone
USE MOD_Mesh_Vars         ,ONLY:MeshInitIsDone,nBCSides,BC,BoundaryType
USE MOD_Equation_Vars
USE MOD_Riemann
USE MOD_Flux_Average
 IMPLICIT NONE
!----------------------------------------------------------------------------------------------------------------------------------
! INPUT VARIABLES
!----------------------------------------------------------------------------------------------------------------------------------
! OUTPUT VARIABLES
!----------------------------------------------------------------------------------------------------------------------------------
! LOCAL VARIABLES
#if PP_VISC == 2
REAL    :: Tref
#endif /*PP_VISC==2*/
INTEGER :: i,iSide
INTEGER :: MaxBCState,locType,locState
!==================================================================================================================================
IF(((.NOT.InterpolationInitIsDone).AND.(.NOT.MeshInitIsDone)).OR.EquationInitIsDone)THEN
   SWRITE(UNIT_StdOut,'(A)') "InitEquation not ready to be called or already called."
   RETURN
END IF
SWRITE(UNIT_StdOut,'(132("-"))')
SWRITE(UNIT_stdOut,'(A)') ' INIT NAVIER-STOKES...'
doCalcSource=GETLOGICAL('doCalcSource', '.TRUE.')

s23=2./3.

! Read in boundary parameters
IniExactFunc = GETINT('IniExactFunc')
IniRefState  = 0
SELECT CASE (IniExactFunc)
CASE(1,11,12)
  IniRefState  =GETINT('IniRefState')
CASE(2,21,8) ! synthetic test cases
  AdvVel = GETREALARRAY('AdvVel',3)
CASE(6,61) ! shock
  MachShock    = GETREAL('MachShock','1.5')
  PreShockDens = GETREAL('PreShockDens','1.0')
END SELECT ! IniExactFunc
IniCenter    = GETREALARRAY('IniCenter',3,'0.,0.,0.')
IniAxis      = GETREALARRAY('IniAxis',3,'0.,0.,1.')
IniAxis      = IniAxis/SQRT(SUM(IniAxis*IniAxis)) !Normalize
IniWaveNumber= GETREALARRAY('IniWaveNumber',3,'1.,1.,1.')
IniFrequency = GETREAL('IniFrequency','1.0')
IniAmplitude = GETREAL('IniAmplitude','0.1')
IniHalfwidth = GETREAL('IniHalfwidth','0.2')



! Gas constants
Kappa    =GETREAL('kappa','1.4')
sKappa    =1./Kappa
KappaM1  =Kappa-1.
sKappaM1 =1./KappaM1
KappaP1  =Kappa+1.
sKappaP1 =1./(KappaP1)
R=GETREAL('R','287.058')
#if PARABOLIC
Pr       =GETREAL('Pr','0.72')
KappasPr =Kappa/Pr

! Viscosity
#if PP_VISC == 0
  mu0=GETREAL('mu0','0.')
#endif /*PP_VISC==0*/
! mu-Sutherland
#if PP_VISC == 1
mu0     =GETREAL('mu0','1.735E-5')
Ts      =GETREAL('Ts','110.4')
sTref   =1./GETREAL('Tref','280.')
ExpoSuth=GETREAL('ExpoSuth','1.5')
Ts      =Ts*sTref
cSuth   =Ts**ExpoSuth*(1+Ts)/(2*Ts*Ts)
#endif /*PP_VISC==1*/
! mu power-law
#if PP_VISC == 2
mu0=GETREAL('mu0','0.')
Tref    =GETREAL('Tref')
ExpoPow =GETREAL('ExpoPow')
mu0     =mu0/(Tref**ExpoPow)
#endif /*PP_VISC==2*/

#endif /*PARABOLIC*/

! Read Boundary information / RefStates / perform sanity check
nRefState=COUNTOPTION('RefState')

! determine max MaxBCState
MaxBCState = 0
DO iSide=1,nBCSides
  locType =BoundaryType(BC(iSide),BC_TYPE)
  locState=BoundaryType(BC(iSide),BC_STATE)
  IF((locType.NE.22).AND.(locType.NE.220)) MaxBCState = MAX(MaxBCState,locState) !BCType=22: special BC with different exactfuncs
  IF((locType.EQ.4) .AND.(locState.LT.1))&
    CALL abort(__STAMP__,&
               'No temperature (refstate) defined for BC_TYPE',locType)
  IF((locType.EQ.10).AND.(locState.LT.1))&
    CALL abort(__STAMP__,&
               'No pressure (refstate) defined for BC_TYPE',locType)
END DO
#if MPI
CALL MPI_ALLREDUCE(MPI_IN_PLACE,MaxBCState,1,MPI_INTEGER,MPI_MAX,MPI_COMM_WORLD,iError)
#endif /*MPI*/

! Sanity check for BCs
IF(IniRefState.GT.nRefState)&
  CALL abort(__STAMP__,&
    'ERROR: Ini not defined! (Ini,nRefState):',IniRefState,REAL(nRefState))
IF(MaxBCState.GT.nRefState)&
  CALL abort(__STAMP__,&
    'ERROR: Boundary RefState not defined! (MaxBCState,nRefState):',MaxBCState,REAL(nRefState))

IF(nRefState .GT. 0)THEN
  ALLOCATE(RefStatePrim(nRefState,5))
  ALLOCATE(RefStateCons(nRefState,5))
  DO i=1,nRefState
    RefStatePrim(i,:)  = GETREALARRAY('RefState',5)
    RefStateCons(i,1)  = RefStatePrim(i,1) !cant use primtocons yet
    RefStateCons(i,2:4)= RefStatePrim(i,2:4)*RefStatePrim(i,1)
    RefStateCons(i,5)  = sKappaM1*RefStatePrim(i,5)+0.5*SUM(RefStateCons(i,2:4)*RefStatePrim(i,2:4))
  END DO
END IF

WhichRiemannSolver = GETINT('Riemann','1')
SELECT CASE(WhichRiemannSolver)
  CASE(0)
    SWRITE(UNIT_stdOut,'(A)') ' Riemann solver: average standard DG flux'
    SolveRiemannProblem     => RiemannSolverCentral
  CASE(1)
    SWRITE(UNIT_stdOut,'(A)') ' Riemann solver: Local Lax-Friedrichs'
    SolveRiemannProblem     => RiemannSolverByRusanov
  CASE(2)
    SWRITE(UNIT_stdOut,'(A)') ' Riemann solver: HLLC'
    SolveRiemannProblem     => RiemannSolverByHLLC
  CASE(22)
    SWRITE(UNIT_stdOut,'(A)') ' Riemann solver: HLL'
    SolveRiemannProblem     => RiemannSolverByHLL
  CASE(23)
    SWRITE(UNIT_stdOut,'(A)') ' Riemann solver: HLLE'
    SolveRiemannProblem     => RiemannSolverByHLLE
  CASE(24)
    SWRITE(UNIT_stdOut,'(A)') ' Riemann solver: HLLEM'
    SolveRiemannProblem     => RiemannSolverByHLLEM
  CASE(3)
    SWRITE(UNIT_stdOut,'(A)') ' Riemann solver: Roe'
    SolveRiemannProblem     => RiemannSolverByRoe
  CASE(4)
    SWRITE(UNIT_stdOut,'(A)') ' Riemann solver: ES, EC Ismail and Roe + full wave dissipation'
    VolumeFluxAverage    => TwoPointEntropyConservingFlux
    SolveRiemannProblem     => RiemannSolver_EntropyStable
    RiemannVolFluxAndDissipMatrices => RiemannSolver_EntropyStable_VolFluxAndDissipMatrices
  CASE(44)
    SWRITE(UNIT_stdOut,'(A)') ' Riemann solver: ES, ECKEP + full wave dissipation'
    VolumeFluxAverage    => EntropyAndEnergyConservingFlux
    SolveRiemannProblem     => RiemannSolver_EntropyStable
    RiemannVolFluxAndDissipMatrices => RiemannSolver_EntropyStable_VolFluxAndDissipMatrices
  CASE(5)
    SWRITE(UNIT_stdOut,'(A)') ' Riemann solver: EC Ismail and Roe'
    VolumeFluxAverage    => TwoPointEntropyConservingFlux
    SolveRiemannProblem     => RiemannSolver_VolumeFluxAverage
  CASE(6)
    SWRITE(UNIT_stdOut,'(A)') ' Riemann solver: Kennedy & Gruber'
    VolumeFluxAverage    => KennedyAndGruberFlux1
    SolveRiemannProblem     => RiemannSolver_VolumeFluxAverage
  CASE(7)
    SWRITE(UNIT_stdOut,'(A)') ' Riemann solver: Ducros'
    VolumeFluxAverage    => DucrosFlux
    SolveRiemannProblem     => RiemannSolver_VolumeFluxAverage
  CASE(8)
    SWRITE(UNIT_stdOut,'(A)') ' Riemann solver: Morinishi'
    VolumeFluxAverage    => MorinishiFlux
    SolveRiemannProblem     => RiemannSolver_VolumeFluxAverage
  CASE(9)
    SWRITE(UNIT_stdOut,'(A)') ' Riemann solver: EC-KEP'
    VolumeFluxAverage    => EntropyAndEnergyConservingFlux
    SolveRiemannProblem     => RiemannSolver_VolumeFluxAverage
  CASE(10)
    SWRITE(UNIT_stdOut,'(A)') ' Riemann solver: approx. EC-KEP'
    VolumeFluxAverage    => EntropyAndEnergyConservingFlux2
    SolveRiemannProblem     => RiemannSolver_VolumeFluxAverage
  CASE(11)
    SWRITE(UNIT_stdOut,'(A)') ' Riemann solver: EC-KEP + press. aver.'
    VolumeFluxAverage    => ggFlux
    SolveRiemannProblem     => RiemannSolver_VolumeFluxAverage
  CASE(12)
    SWRITE(UNIT_stdOut,'(A)') ' Riemann solver: Kennedy & Gruber (Pirozolli version)'
    VolumeFluxAverage    => KennedyAndGruberFlux2
    SolveRiemannProblem     => RiemannSolver_VolumeFluxAverage
  CASE(13)
    SWRITE(UNIT_stdOut,'(A)') ' Riemann solver: Entropy conservative Ismail and Roe with LLF diss'
    VolumeFluxAverage    => TwoPointEntropyConservingFlux
    SolveRiemannProblem     => RiemannSolver_EC_LLF
  CASE(14)
    SWRITE(UNIT_stdOut,'(A)') ' Riemann solver: Kennedy Gruber with LLF diss'
    VolumeFluxAverage    => KennedyAndGruberFlux1
    SolveRiemannProblem     => RiemannSolver_VolumeFluxAverage_LLF
  CASE(15)
    SWRITE(UNIT_stdOut,'(A)') ' Riemann solver: Decros Flux with LLF diss'
    VolumeFluxAverage    => DucrosFlux
    SolveRiemannProblem     => RiemannSolver_VolumeFluxAverage_LLF
  CASE(16)
    SWRITE(UNIT_stdOut,'(A)') ' Riemann solver: EC+KEP with LLF diss'
    VolumeFluxAverage    => EntropyAndEnergyConservingFlux
    SolveRiemannProblem     => RiemannSolver_ECKEP_LLF
  CASE(17)
    SWRITE(UNIT_stdOut,'(A)') ' Riemann solver: EC+KEP - pressure with LLF diss'
    VolumeFluxAverage    => ggFlux
    SolveRiemannProblem     => RiemannSolver_VolumeFluxAverage_LLF
  CASE(18)
    SWRITE(UNIT_stdOut,'(A)') ' Riemann solver: Kennedy Gruber (Pirozilli version)  with LLF diss'
    VolumeFluxAverage    => KennedyAndGruberFlux2
    SolveRiemannProblem     => RiemannSolver_VolumeFluxAverage_LLF
  CASE(19)
    SWRITE(UNIT_stdOut,'(A)') ' Riemann solver: Morinishi + LLF diss'
    VolumeFluxAverage    => MorinishiFlux
    SolveRiemannProblem     => RiemannSolver_VolumeFluxAverage_LLF
  CASE(20)
    SWRITE(UNIT_stdOut,'(A)') ' Riemann solver: Gassner, Winters, Walch flux'
    VolumeFluxAverage    => GassnerWintersWalchFlux
    SolveRiemannProblem     => RiemannSolver_VolumeFluxAverage
  CASE(21)
    SWRITE(UNIT_stdOut,'(A)') ' Riemann solver: Gassner, Winters, Walch flux + LLF diss'
    VolumeFluxAverage    => GassnerWintersWalchFlux
    SolveRiemannProblem     => RiemannSolver_VolumeFluxAverage_LLF
  CASE(32)
    SWRITE(UNIT_stdOut,'(A)') ' Riemann solver: Ranocha entropy conservative flux'
    VolumeFluxAverage    => RanochaFlux
    SolveRiemannProblem     => RiemannSolver_VolumeFluxAverage
  CASE(33)
    SWRITE(UNIT_stdOut,'(A)') ' Riemann solver: ES, Ranocha ECKEP + full wave dissipation'
    VolumeFluxAverage    => RanochaFlux
    SolveRiemannProblem     => RiemannSolver_EntropyStable
    RiemannVolFluxAndDissipMatrices => RiemannSolver_EntropyStable_VolFluxAndDissipMatrices
  CASE DEFAULT
    CALL ABORT(__STAMP__,&
         "Riemann solver not implemented")
END SELECT

#if (PP_DiscType==2)
#if PP_VolFlux==-1
WhichVolumeFlux = GETINT('VolumeFlux','0')
#else
WhichVolumeFlux = PP_VolFlux
SWRITE(UNIT_stdOut,'(A,I4)') '   ...VolumeFlux defined at compile time:',WhichVolumeFlux
#endif
SELECT CASE(WhichVolumeFlux)
CASE(0)
  SWRITE(UNIT_stdOut,'(A)') 'Flux Average Volume: Standard DG'
  VolumeFluxAverageVec => StandardDGFluxVec
CASE(1)
  SWRITE(UNIT_stdOut,'(A)') 'Flux Average Volume: Standard DG with metric dealiasing'
  VolumeFluxAverageVec => StandardDGFluxDealiasedMetricVec
CASE(2)
  SWRITE(UNIT_stdOut,'(A)') 'Flux Average Volume: Kennedy-Gruber'
  VolumeFluxAverageVec => KennedyAndGruberFluxVec1
CASE(3)
  SWRITE(UNIT_stdOut,'(A)') 'Flux Average Volume: Ducros'
  VolumeFluxAverageVec => DucrosFluxVec
CASE(4)
  SWRITE(UNIT_stdOut,'(A)') 'Flux Average Volume: Morinishi'
  VolumeFluxAverageVec => MorinishiFluxVec
CASE(5)
  SWRITE(UNIT_stdOut,'(A)') 'Flux Average Volume: EC-KEP'
  VolumeFluxAverageVec => EntropyAndEnergyConservingFluxVec
CASE(6)
  SWRITE(UNIT_stdOut,'(A)') 'Flux Average Volume: approx. EC-KEP'
  VolumeFluxAverageVec => EntropyAndEnergyConservingFluxVec2
CASE(7)
  SWRITE(UNIT_stdOut,'(A)') 'Flux Average Volume: approx. EC-KEP + press. aver.'
  VolumeFluxAverageVec => ggFluxVec
CASE(8)
  SWRITE(UNIT_stdOut,'(A)') 'Flux Average Volume: Kenndy & Gruber (pirozolli version)'
  VolumeFluxAverageVec => KennedyAndGruberFluxVec2
CASE(9)
  SWRITE(UNIT_stdOut,'(A)') 'Flux Average Volume: Gassner Winter Walch'
  VolumeFluxAverageVec => GassnerWintersWalchFluxVec
CASE(10)
  SWRITE(UNIT_stdOut,'(A)') 'Flux Average Volume: Two-Point EC Ismail and Roe'
  VolumeFluxAverageVec => TwoPointEntropyConservingFluxVec
CASE(32)
  SWRITE(UNIT_stdOut,'(A)') 'Flux Average Volume: Ranocha KEPEC with Metrics Dealiasing'
  VolumeFluxAverageVec    => RanochaFluxVec
CASE DEFAULT
  CALL ABORT(__STAMP__,&
         "volume flux not implemented")
END SELECT

#ifdef JESSE_MORTAR
WhichMortarFlux = GETINT('MortarFlux',INTTOSTR(whichVolumeFlux))
useEntropyMortar=.FALSE.
SELECT CASE(WhichVolumeFlux)
CASE(0)
  SWRITE(UNIT_stdOut,'(A)') 'Flux Average Mortar: Standard DG'
  MortarFluxAverageVec => StandardDGFluxVec
CASE(1)
  SWRITE(UNIT_stdOut,'(A)') 'Flux Average Mortar: Standard DG with metirc dealiasing'
  MortarFluxAverageVec => StandardDGFluxDealiasedMetricVec
CASE(2)
  SWRITE(UNIT_stdOut,'(A)') 'Flux Average Mortar: Kennedy-Gruber'
  MortarFluxAverageVec => KennedyAndGruberFluxVec1
CASE(3)
  SWRITE(UNIT_stdOut,'(A)') 'Flux Average Mortar: Ducros'
  MortarFluxAverageVec => DucrosFluxVec
CASE(4)
  SWRITE(UNIT_stdOut,'(A)') 'Flux Average Mortar: Morinishi'
  MortarFluxAverageVec => MorinishiFluxVec
CASE(5)
  SWRITE(UNIT_stdOut,'(A)') 'Flux Average Mortar: EC-KEP'
  MortarFluxAverageVec => EntropyAndEnergyConservingFluxVec
  useEntropyMortar=.TRUE.
CASE(6)
  SWRITE(UNIT_stdOut,'(A)') 'Flux Average Mortar: approx. EC-KEP'
  MortarFluxAverageVec => EntropyAndEnergyConservingFluxVec2
  useEntropyMortar=.TRUE.
CASE(7)
  SWRITE(UNIT_stdOut,'(A)') 'Flux Average Mortar: approx. EC-KEP + press. aver.'
  MortarFluxAverageVec => ggFluxVec
CASE(8)
  SWRITE(UNIT_stdOut,'(A)') 'Flux Average Mortar: Kenndy & Gruber (pirozolli version)'
  MortarFluxAverageVec => KennedyAndGruberFluxVec2
CASE(9)
  SWRITE(UNIT_stdOut,'(A)') 'Flux Average Mortar: Gassner Winter Walch'
  MortarFluxAverageVec => GassnerWintersWalchFluxVec
CASE(10)
  SWRITE(UNIT_stdOut,'(A)') 'Flux Average Mortar: Two-Point EC Ismail and Roe'
  MortarFluxAverageVec => TwoPointEntropyConservingFluxVec
  useEntropyMortar=.TRUE.
CASE DEFAULT
  CALL ABORT(__STAMP__,&
         "Mortar flux not implemented")
END SELECT

#endif /*JESSE_MORTAR*/
#endif /*PP_DiscType==2*/



EquationInitIsDone=.TRUE.
SWRITE(UNIT_stdOut,'(A)')' INIT NAVIER-STOKES DONE!'
SWRITE(UNIT_StdOut,'(132("-"))')
END SUBROUTINE InitEquation


!==================================================================================================================================
!> fill the initial DG solution with a given exactfunction
!==================================================================================================================================
SUBROUTINE FillIni(IniExactFunc_in,U_in)
! MODULES
USE MOD_PreProc
USE MOD_Mesh_Vars,ONLY:Elem_xGP,nElems
IMPLICIT NONE
!----------------------------------------------------------------------------------------------------------------------------------
! INPUT/OUTPUT VARIABLES
INTEGER,INTENT(IN) :: IniExactFunc_in                                !< Exactfunction to be used
!----------------------------------------------------------------------------------------------------------------------------------
! OUTPUT VARIABLES
REAL,INTENT(INOUT) :: U_in(1:PP_nVar,0:PP_N,0:PP_N,0:PP_N,nElems) !< Input state
!----------------------------------------------------------------------------------------------------------------------------------
! LOCAL VARIABLES
INTEGER                         :: i,j,k,iElem
!==================================================================================================================================
! Determine Size of the Loops, i.e. the number of grid cells in the
! corresponding directions
DO iElem=1,nElems
  DO k=0,PP_N
    DO j=0,PP_N
      DO i=0,PP_N
        CALL ExactFunc(IniExactFunc_in,0.,Elem_xGP(1:3,i,j,k,iElem),U_in(1:PP_nVar,i,j,k,iElem))
      END DO ! i
    END DO ! j
  END DO !k
END DO ! iElem=1,nElems
END SUBROUTINE FillIni


!==================================================================================================================================
!> Collection of analytical function, can represent exact solutions. input is x and t and the exactfunction integer.
!> The state in conservative variables is returned.
!==================================================================================================================================
SUBROUTINE ExactFunc(ExactFunction,tIn,x,resu) 
! MODULES
USE MOD_Preproc
USE MOD_Globals,ONLY:Abort,CROSS
USE MOD_Equation_Vars,ONLY:Kappa,sKappaM1,KappaM1,KappaP1,MachShock,PreShockDens,AdvVel,RefStateCons,RefStatePrim,IniRefState
USE MOD_Equation_Vars,ONLY:IniCenter,IniFrequency,IniHalfwidth,IniAmplitude,IniAxis,IniWaveNumber
USE MOD_Equation_Vars,ONLY:PrimToCons,nRefState
USE MOD_TimeDisc_Vars,ONLY:dt,CurrentStage,FullBoundaryOrder,RKc,RKb,t
USE MOD_TestCase_ExactFunc,ONLY: TestcaseExactFunc
IMPLICIT NONE
!----------------------------------------------------------------------------------------------------------------------------------
REAL,INTENT(IN)                 :: tIn              !< evaluation time 
REAL,INTENT(IN)                 :: x(3)             !< x,y,z position
INTEGER,INTENT(IN)              :: ExactFunction    !< determines the exact function
!----------------------------------------------------------------------------------------------------------------------------------
! OUTPUT VARIABLES
REAL,INTENT(OUT)                :: Resu(PP_nVar)    !< state in conservative variables
!----------------------------------------------------------------------------------------------------------------------------------
! LOCAL VARIABLES 
REAL                            :: tEval
REAL                            :: Resu_t(5),Resu_tt(5)          ! state in conservative variables
REAL                            :: Omega
REAL                            :: Vel(3),Cent(3),a
REAL                            :: Prim(5)
REAL                            :: r_len,e,nx,ny,sqr,Va,Phi_alv
REAL                            :: Ms,xs
REAL                            :: Resul(5),Resur(5)
REAL                            :: random
REAL                            :: du, dTemp, RT, r2    ! aux var for SHU VORTEX,isentropic vortex case 17,20 
  !                                                  ! vel. perturbation, adiabatic, gasconstant
! needed for the SHU VORTEX 2D case 20
! needed for PAO -spectrum ONLY:
REAL                            :: factors(256)
REAL                            :: sines(256)
INTEGER                         :: f
! needed for cylinder potential flow
REAL                            :: phi
! For KHI
real                            :: dens0, dens1, pres0, velx0, vely0, slope
integer :: dim_
real :: newx(3)
! For new blast
real    :: bell_sigma, blast_sigma, bell_mass, blast_energy, bell_mass_normalized, blast_ener_normalized
!==================================================================================================================================
tEval=MERGE(t,tIn,fullBoundaryOrder) ! prevent temporal order degradation, works only for RK3 time integration
resu_t=0.
resu_tt=0.
SELECT CASE (ExactFunction)
CASE DEFAULT
  CALL TestcaseExactFunc(ExactFunction,tEval,x,Resu,Resu_t,Resu_tt)
CASE(0)        
  CALL TestcaseExactFunc(ExactFunction,tEval,x,Resu,Resu_t,Resu_tt)
CASE(1) ! constant
  Resu = RefStateCons(IniRefState,:) ! prim=(/1.,0.3,0.,0.,0.71428571/)
  !Resu(1)  = Prim(1)
  !Resu(2:4)= Resu(1)*Prim(2:4)
  !Resu(5)  = Prim(5)*sKappaM1 + 0.5*Resu(1)*SUM(Prim(2:4)*Prim(2:4))
CASE(2) ! sinus in density, wavenumber 1 <-> [-1,1]
  ! base flow
  prim(1)   = 1.
  prim(2:4) = AdvVel
  prim(5)   = 1.
  Vel=prim(2:4)
  cent=x-Vel*tEval
  prim(1)=prim(1)*(1.+IniAmplitude*sin(PP_Pi*SUM(IniWaveNumber(:)*cent(1:3))))
  ! g(t)
  Resu(1)=prim(1) ! rho
  Resu(2:4)=prim(1)*prim(2:4) ! rho*vel
  Resu(5)=prim(5)*sKappaM1+0.5*prim(1)*SUM(prim(2:4)*prim(2:4)) ! rho*e 
  ! g'(t)
  Resu_t(1)=-IniAmplitude*cos(PP_Pi*SUM(IniWaveNumber(:)*cent(1:3)))*PP_Pi*SUM(IniWaveNumber(:)*vel(:))
  Resu_t(2:4)=Resu_t(1)*prim(2:4) ! rho*vel
  Resu_t(5)=0.5*Resu_t(1)*SUM(prim(2:4)*prim(2:4))
  ! g''(t)
  Resu_tt(1)=-IniAmplitude*sin(PP_Pi*SUM(IniWaveNumber(:)*cent(1:3)))*(PP_Pi*SUM(IniWaveNumber*vel))**2
  Resu_tt(2:4)=Resu_tt(1)*prim(2:4) 
  Resu_tt(5)=0.5*Resu_tt(1)*SUM(prim(2:4)*prim(2:4))
CASE(21) ! linear in rho
  ! base flow
  prim(1)   = 100.
  prim(2:4) = AdvVel
  prim(5)   = 1.
  Vel=prim(2:4)
  cent=x-Vel*tEval
  prim(1)=prim(1)+SUM(cent)
  ! g(t)
  Resu(1)=prim(1) ! rho
  Resu(2:4)=prim(1)*prim(2:4) ! rho*vel
  Resu(5)=prim(5)*sKappaM1+0.5*prim(1)*SUM(prim(2:4)*prim(2:4)) ! rho*e
  ! g'(t)
  Resu_t(1)=-SUM(Vel)
  Resu_t(2:4)=Resu_t(1)*prim(2:4) ! rho*vel
  Resu_t(5)=0.5*Resu_t(1)*SUM(prim(2:4)*prim(2:4))
  ! g''(t)
  Resu_tt=0.
CASE(3) !2D Alfen Wave without Magnetic Field [-1,1]^2
  Omega=2.*PP_Pi*IniFrequency
  ! r_len: lenght-variable = lenght of computational domain
  r_len=2.
  nx  = 1./SQRT(r_len**2+1.)
  ny  = r_len/SQRT(r_len**2+1.)
  Va  = 0.1*r_len/nx ! transport v_xy=(nx*va,ny*va), once trough x dir after t=10.
  Phi_alv = Omega/ny*(nx*(x(1)-0.5*r_len) + ny*(x(2)-0.5*r_len) - Va*tEval)
  ! g(t)
  Resu(1) = 1.
  Resu(2) = Va*nx - IniAmplitude*ny*COS(Phi_alv)
  Resu(3) = Va*ny + IniAmplitude*nx*COS(Phi_alv)
  Resu(4) = 0.!IniAmplitude*SIN(Phi_alv)
  Prim(5) = 1./Kappa !c_s=1
  ! note, for rho=1...resu(2:4) = prim(2:4) !!!
  Resu(5)=prim(5)*sKappaM1+0.5*Resu(1)*SUM(Resu(2:4)*Resu(2:4))
  ! g'(t) 
  Resu_t(1) = 0.
  Resu_t(2) = -IniAmplitude*ny*SIN(Phi_alv)*Omega/ny*Va
  Resu_t(3) =  IniAmplitude*ny*SIN(Phi_alv)*Omega/ny*Va
  Resu_t(4) =0.! -IniAmplitude*COS(Phi_alv)*Omega/ny*Va
  Resu_t(5) = 0.5*Resu(1)*2.*SUM(Resu(2:4)*Resu_t(2:4))
  ! g''(t)
  Resu_tt(1) = 0.
  Resu_tt(2) =  IniAmplitude*ny*COS(Phi_alv)*Omega/ny*Va*Omega/ny*Va
  Resu_tt(3) = -IniAmplitude*ny*COS(Phi_alv)*Omega/ny*Va*Omega/ny*Va
  Resu_tt(4) =0.! -IniAmplitude*SIN(Phi_alv)*Omega/ny*Va*Va*Omega/ny*Va
  Resu_tt(5) = 0.5*Resu(1)*2.*SUM(Resu(2:4)*Resu_tt(2:4) + Resu_t(2:4)*Resu_t(2:4))
CASE(4) ! exact function
  Omega=PP_Pi*IniFrequency

  ! g(t)
  Resu(1:4)=2.+ IniAmplitude*sin(Omega*(SUM(x) - tEval))
  Resu(5)=Resu(1)*Resu(1)
  ! g'(t)
  Resu_t(1:4)=(-omega)*IniAmplitude*cos(Omega*(SUM(x) - tEval))
  Resu_t(5)=2.*Resu(1)*Resu_t(1)
  ! g''(t)
  Resu_tt(1:4)=-omega*omega*IniAmplitude*sin(Omega*(SUM(x) - tEval))
  Resu_tt(5)=2.*(Resu_t(1)*Resu_t(1) + Resu(1)*Resu_tt(1))
  
case(17) ! KHI
  ! parameters
  dens0 = 0.5
  dens1 = 1.5
  pres0 = 1.0
  velx0 = 0.5
  vely0 = 0.1
  slope = 15
  
  Prim(1) = dens0 + dens1 * 0.5*(1+(tanh(slope*(x(2)+0.5)) - (tanh(slope*(x(2)-0.5)) + 1)))
  Prim(2) = velx0 * (tanh(slope*(x(2)+0.5)) - (tanh(slope*(x(2)-0.5)) + 1))
  Prim(3) = vely0 * sin(2*PP_Pi*x(1)) !*(exp(-100*(coords(:,:,2)+0.5)**2) - exp(-100*(coords(:,:,2)-0.5)**2))
  Prim(4) = 0.
  Prim(5) = pres0
  
  CALL PrimToCons(prim,resu)
  
CASE(41) ! exact function, in 2D, rho=2+g(x,y) , rho v_1/2 =2+g(x,y) , rhoE =(2+g(x,y) )^2 = 4+4*g(x,y) + g(x,y)^2
         ! g(x,y) = A*sin(omega(x+y-1))
  Omega=PP_Pi*IniFrequency

  ! g(t)
  Resu(1)=2.+ IniAmplitude*SIN(Omega*(SUM(x(1:2)) - tEval))
  Resu(2:3)=Resu(1)
  Resu(5)=Resu(1)*Resu(1)
  ! g'(t)
  Resu_t(1)=(-omega)*IniAmplitude*COS(Omega*(SUM(x(1:2)) - tEval))
  Resu_t(2:3)=Resu_t(1)
  Resu_t(5)=2.*Resu(1)*Resu_t(1)
  ! g''(t)
  Resu_tt(1)=-omega*omega*IniAmplitude*SIN(Omega*(SUM(x(1:2)) - tEval))
  Resu_tt(2:3)=Resu_tt(1)
  Resu_tt(5)=2.*(Resu_t(1)*Resu_t(1) + Resu(1)*Resu_tt(1))
CASE(5)
  Resu(2:4) = 1.+x(1)+2.*x(2)-7.*x(3) 
  !!Resu(2:4) = 1.+x(1)**2+2.*x(2)**2*x(1)*x(3)-5.*x(3)**3*x(2)**2*x(1)
  Resu(1)=10.
  Resu(5)=10000.
CASE(6) ! shock
  prim=0.

  ! pre-shock
  prim(1) = PreShockDens
  Ms      = MachShock

  prim(5)=prim(1)/Kappa
  CALL PrimToCons(prim,Resur)

  ! post-shock
  prim(3)=prim(1) ! temporal storage of pre-shock density
  prim(1)=prim(1)*((KappaP1)*Ms*Ms)/(KappaM1*Ms*Ms+2.)
  prim(5)=prim(5)*(2.*Kappa*Ms*Ms-KappaM1)/(KappaP1)
  IF (prim(2) .EQ. 0.0) THEN
    prim(2)=Ms*(1.-prim(3)/prim(1))
  ELSE
    prim(2)=prim(2)*prim(3)/prim(1)
  END IF
  prim(3)=0. ! reset temporal storage
  CALL PrimToCons(prim,Resul)
  xs=5.+Ms*tEval ! 5. bei 10x10x10 Rechengebiet
  ! Tanh boundary
  Resu=-0.5*(Resul-Resur)*TANH(5.0*(x(1)-xs))+Resur+0.5*(Resul-Resur)
CASE(61) ! sharp shock
  prim=0.

  ! pre-shock
  prim(1) = PreShockDens
  Ms      = MachShock

  prim(5)=prim(1)/Kappa
  CALL PrimToCons(prim,Resur)

  ! post-shock
  prim(3)=prim(1) ! temporal storage of pre-shock density
  prim(1)=prim(1)*((KappaP1)*Ms*Ms)/(KappaM1*Ms*Ms+2.)
  prim(5)=prim(5)*(2.*Kappa*Ms*Ms-KappaM1)/(KappaP1)
  IF (prim(2) .EQ. 0.0) THEN
    prim(2)=Ms*(1.-prim(3)/prim(1))
  ELSE
    prim(2)=prim(2)*prim(3)/prim(1)
  END IF
  prim(3)=0. ! reset temporal storage
  CALL PrimToCons(prim,Resul)
  xs=IniHalfwidth
  
  
  if (x(1) < xs) then
    Resu=Resul
  else
    Resu=Resur
  end if
CASE(7) !TAYLOR GREEN VORTEX
  A=1. ! magnitude of speed
  Ms=0.1  ! maximum Mach number
  prim(1)=1.
  prim(2)= A*SIN(x(1))*COS(x(2))*COS(x(3))
  prim(3)=-A*COS(x(1))*SIN(x(2))*COS(x(3))
  prim(4)=0.
  prim(5)=(A/Ms*A/Ms/Kappa*prim(1))  ! scaling to get Ms
  prim(5)=prim(5)+1./16.*A*A*prim(1)*(COS(2*x(1))*COS(2.*x(3)) + 2.*COS(2.*x(2)) +2.*COS(2.*x(1)) +COS(2*x(2))*COS(2.*x(3)))
  CALL PrimToCons(prim,Resu)
CASE(8) !1D Sinus
  Omega=PP_Pi
  cent(1)=x(1)-AdvVel(1)*tEval
  resu(1)=1.+0.25*SIN(Omega*cent(1))
  resu(2)= resu(1)*AdvVel(1)
  resu(3:4)=0.
  resu(5)=sKappaM1*1.+0.5*Advvel(1)**2*resu(1)
  resu_t(1)=-0.25*Omega*Advvel(1)*COS(Omega*cent(1))
  resu_t(2)=AdvVel(1)*resu_t(1)
  resu_t(3:4)=0.
  resu_t(5)=0.5*AdvVel(1)**2*resu_t(1)
  resu_tt(1)=-0.25*(Omega*Advvel(1))**2*SIN(Omega*cent(1))
  resu_tt(2)=AdvVel(1)*resu_tt(1)
  resu_tt(3:4)=0.
  resu_tt(5)=0.5*AdvVel(1)**2*resu_tt(1)
CASE(9)
  Omega=2.*PP_Pi
  DO f=1,256
    factors(f)=f**(-5./3.)*exp(-1.5*(f*0.02)**(4./3.))
    factors(f)=sqrt(2.*factors(f))
    sines(f) = SIN(f*Omega*x(2))
  END DO
  prim(3) = SUM(factors(1:256)*sines(1:256))
  CALL PrimToCons(prim,Resu)
CASE(10) !Roundjet Bogey Bailly 2002, Re=65000, x-axis is jet axis
  prim(1)  =1.
  prim(2:4)=0.
  prim(5)  =1./Kappa
  ! Jet inflow (from x=0, diameter 2.0)
  ! Initial jet radius: rj=1.
  ! Momentum thickness: delta_theta0=0.05=1/20
  ! Re=65000
  ! Uco=0.
  ! Uj=0.9
  r_len=SQRT((x(2)*x(2)+x(3)*x(3)))
  prim(2)=0.9*0.5*(1.+TANH((1.-r_len)*10.))
  CALL RANDOM_NUMBER(random)
  ! Random disturbance +-5%
  random=0.05*2.*(random-0.5)
  prim(2)=prim(2)+random*prim(2)
  prim(3)=x(2)/r_len*0.5*random*prim(2)
  prim(4)=x(3)/r_len*0.5*random*prim(2)
  CALL PrimToCons(prim,ResuL)
  prim(1)  =1.
  prim(2:4)=0.
  prim(5)  =1./Kappa
  CALL PrimToCons(prim,ResuR)   
!   after x=10 blend to ResuR
  Resu=ResuL+(ResuR-ResuL)*0.5*(1.+tanh(x(1)-10.))
CASE(11)  ! Cylinder flow
  IF(tEval .EQ. 0.)THEN   ! Initialize potential flow
    prim(1)=RefStatePrim(IniRefState,1)  ! Density
    prim(4)=0.           ! VelocityZ=0. (2D flow)
    ! Calculate cylinder coordinates (0<phi<Pi/2)
    phi=ATAN2(x(2),x(1))
    ! Calculate radius**2
    r2=x(1)*x(1)+x(2)*x(2)
    ! Calculate velocities, radius of cylinder=0.5
    prim(2)=RefStatePrim(IniRefState,2)*(COS(phi)**2*(1.-0.25/r2)+SIN(phi)**2*(1.+0.25/r2))
    prim(3)=RefStatePrim(IniRefState,2)*(-2.)*SIN(phi)*COS(phi)*0.25/r2
    ! Calculate pressure, RefState(2)=u_infinity
    prim(5)=RefStatePrim(IniRefState,5) + &
            0.5*prim(1)*(RefStatePrim(IniRefState,2)*RefStatePrim(IniRefState,2)-prim(2)*prim(2)-prim(3)*prim(3))
  ELSE  ! Use RefState as BC
    prim=RefStatePrim(IniRefState,:)
  END IF  ! t=0
  CALL PrimToCons(prim,resu)
CASE(12) ! SHU VORTEX,isentropic vortex (adapted from HALO)
  ! base flow
  prim=RefStatePrim(IniRefState,:)  ! Density
  ! ini-Parameter of the Example
  vel=prim(2:4)*IniFrequency ! set either =1. / 0. for  time-dependent /not time-dependent
  RT=prim(PP_nVar)/prim(1) !ideal gas
  cent=(iniCenter+vel*tEval)!centerpoint time dependant
  cent=x-cent ! distance to centerpoint
  cent=cent-IniAxis*SUM(IniAxis*cent)
  cent=cent/iniHalfWidth !Halfwidth is dimension 1
  r2=SUM(cent*cent) !
  du = iniAmplitude/(2.*PP_Pi)*exp(0.5*(1.-r2)) ! vel. perturbation
  dTemp = -kappaM1/(2.*kappa*RT)*du**2 ! adiabatic
  prim(1)=prim(1)*(1.+dTemp)**(1.*skappaM1) !rho
  prim(2:4)=prim(2:4)+du*CROSS(IniAxis,cent) !v
  prim(PP_nVar)=prim(PP_nVar)*(1.+dTemp)**(kappa/kappaM1) !p
  CALL PrimToCons(prim,resu)
CASE(13) ! Sedov-Taylor Circular Blast Wave
  prim(1)   = 1.     ! ambient density
  prim(2:4) = 0.     ! gas at rest initially
  prim(5)   = 0.00001! ambient pressure
  r2 = SQRT(SUM(x*x))! the radius
  IF ((r2.LE.0.1).AND.(r2.NE.0.)) THEN
    du      = 4.*PP_Pi*r2*r2*r2/3. ! the volume of the small sphere
    prim(5) = kappaM1/du ! inject energy into small radius sphere, p = (gamma-1)*E/VPP_Pi
  END IF
  CALL PrimToCons(prim,resu)
<<<<<<< HEAD
CASE(14) ! Soft Sedov-Taylor Circular Blast Wave
  dim_ = 3
  prim(1)   = 1.     ! ambient density
  prim(2:4) = 0.     ! gas at rest initially
  prim(5)   = 1.     ! ambient pressure
  newx = (x - IniCenter)
  
  r2 = SQRT(SUM(newx(1:dim_)*newx(1:dim_)))! the radius
  IF ((r2.LE.0.5).AND.(r2.NE.0.)) THEN ! 
    prim(1) = 1.3416149068323
    prim(2) = 0.361538208967199 * newx(1) / r2
    prim(3) = 0.361538208967199 * newx(2) / r2
    if (dim_ == 3) then
      prim(4) = 0.361538208967199 * newx(3) / r2
    end if
    prim(5) = 1.51333333333333
  END IF
  CALL PrimToCons(prim,resu)
case(15)
  ! Some parameters
  dim_ = 2 ! (2D)
  bell_sigma  = 0.5 * 5e-1
  blast_sigma = 0.5 * 3e-1
  bell_mass  = 0.5 !! note also norm. in setup_init
  blast_energy = 1.0

  dens0       = 1.
  pres0       = 1e-5

  bell_mass_normalized  = bell_mass/SQRT((2*PP_Pi)**dim_)/bell_sigma**dim_
  blast_ener_normalized = blast_energy/SQRT((2*PP_Pi)**dim_)/blast_sigma**dim_
  r2 = SQRT(SUM(x(1:dim_)*x(1:dim_)))! the radius

  ! Initialization
  Prim(1) = dens0
  Prim(2) = 0.
  Prim(3) = 0.
  Prim(4) = 0.
  Prim(5) = pres0

  Prim(1) = dens0 + bell_mass_normalized * exp(-0.5*(r2/bell_sigma)**2)

  CALL PrimToCons(prim,resu)

  resu(5) = resu(5) + blast_ener_normalized * exp(-0.5*(r2/blast_sigma)**2)
=======
CASE(14) ! Kelvin Helmhots instability
  prim(1) = 1. + 0.5 * 1.0 * (tanh((x(2) - 0.5)/0.05) - tanh((x(2) - 1.5)/0.05))     !  density
  prim(2) = 1. * (tanh((x(2) - 0.5)/0.05) - tanh((x(2) - 1.5)/0.05) - 1.)     !  density
  prim(3) = 0.01 * sin(2*PP_Pi * x(1)) * (exp(-1*(x(2) - 0.5)**2/0.2/0.2) + exp(-1*(x(2) - 1.5)**2/0.2/0.2)) 
  prim(4) = 0.
  prim(5)   = 10.
  ! print *, "prim = ", prim
  CALL PrimToCons(prim,resu)
CASE(201) ! blast with spherical inner state and rest outer state. eps~IniAmplitude, radius=IniHalfwidth 
  IF(nRefState.LT.2) CALL abort(__STAMP__, &
         ' 2 states needed for case 201')
  r_len=SQRT(SUM((x-IniCenter(:))**2))
  a=EXP(5.*(r_len-IniHalfwidth)/IniAmplitude)
  a=a/(a+1.)
  Prim = (1.-a)*RefStatePrim(1,:)+a*RefStatePrim(2,:)
  CALL PrimToCons(Prim,Resu)

>>>>>>> 2a916bce
END SELECT ! ExactFunction

IF(fullBoundaryOrder)THEN ! add resu_t, resu_tt if time dependant
  SELECT CASE(CurrentStage)
  CASE(1)
    ! resu = g(t)
  CASE(2)
    ! resu = g(t) + dt/3*g'(t)
    Resu=Resu + dt*RKc(2)*Resu_t
  CASE(3)
    ! resu = g(t) + 3/4 dt g'(t) +5/16 dt^2 g''(t)
    Resu=Resu + RKc(3)*dt*Resu_t + RKc(2)*RKb(2)*dt*dt*Resu_tt
  CASE DEFAULT
    ! Stop, works only for 3 Stage O3 LS RK
    CALL abort(__STAMP__,&
               'Exactfuntion works only for 3 Stage O3 LS RK!')
  END SELECT !CurrentStage
END IF !fullBoundaryOrder
END SUBROUTINE ExactFunc


!==================================================================================================================================
!> Compute source terms for some specific testcases and adds it to DG time derivative
!==================================================================================================================================
SUBROUTINE CalcSource(Ut,tIn)
! MODULES
USE MOD_PreProc
USE MOD_Globals,ONLY:Abort
USE MOD_Equation_Vars, ONLY: IniExactFunc,IniFrequency,IniAmplitude
USE MOD_Equation_Vars, ONLY: Kappa,KappaM1,AdvVel,doCalcSource
USE MOD_Mesh_Vars,     ONLY:Elem_xGP,nElems
#if PARABOLIC
USE MOD_Equation_Vars,ONLY:mu0,Pr
#endif
IMPLICIT NONE
!----------------------------------------------------------------------------------------------------------------------------------
! INPUT VARIABLES
REAL,INTENT(IN)                 :: tIn              !< evaluation time 
REAL,INTENT(INOUT)              :: Ut(PP_nVar,0:PP_N,0:PP_N,0:PP_N,nElems) !< DG time derivative
!----------------------------------------------------------------------------------------------------------------------------------
! OUTPUT VARIABLES
!----------------------------------------------------------------------------------------------------------------------------------
! LOCAL VARIABLES 
REAL                            :: Omega
INTEGER                         :: i,j,k,iElem
REAL                            :: Ut_src(5)
REAL                            :: sinXGP,sinXGP2,cosXGP
REAL                            :: tmp(6)
!==================================================================================================================================
SELECT CASE (IniExactFunc)
CASE(4) ! exact function
  Omega=PP_Pi*IniFrequency
  tmp(1)=2.                          !-1+d
  tmp(2)=2.+2.5*KappaM1              !(d-1 + (kappa-1)*(4-d/2))
  tmp(3)=IniAmplitude*KappaM1        ! A*(kappa-1) 
  tmp(4)=0.5*(9.+Kappa*15.)-4.       !(-4 + d*(4*kappa-(kappa-1) d/2))
  tmp(5)=IniAmplitude*(3.*Kappa-1.)  ! A*(d*kappa-1)
#if PARABOLIC
  tmp(6)=3.*mu0*Kappa*Omega/Pr
#else
  tmp(6)=0.
#endif
  tmp=tmp*IniAmplitude*Omega
  DO iElem=1,nElems
    DO k=0,PP_N; DO j=0,PP_N; DO i=0,PP_N
      cosXGP=COS(omega*(SUM(Elem_xGP(:,i,j,k,iElem))-tIn))
      sinXGP=SIN(omega*(SUM(Elem_xGP(:,i,j,k,iElem))-tIn))
      sinXGP2=2.*sinXGP*cosXGP !=SIN(2.*(omega*SUM(Elem_xGP(:,i,j,k,iElem))-omega*t))
      Ut_src(1)   = tmp(1)*cosXGP
      Ut_src(2:4) = tmp(2)*cosXGP + tmp(3)*sinXGP2
      Ut_src(5)   = tmp(4)*cosXGP + tmp(5)*sinXGP2 + tmp(6)*sinXGP
      Ut(:,i,j,k,iElem) = Ut(:,i,j,k,iElem)+Ut_src(:)
    END DO; END DO; END DO ! i,j,k
  END DO ! iElem
CASE(41) ! exact function, in 2D, rho=2+g(x,y) , rho v_i =2+g(x,y) , rhoE =(2+g(x,y) )^2 = 4+4*g(x,y) + g(x,y)^2
         ! g(x,y) = A*sin(omega(x+y-1))
  Omega=PP_Pi*IniFrequency
  tmp(1)=1.                          !-1+d
  tmp(2)=1.+kappaM1*3.               !(d-1 + (kappa-1)*(4-d/2))
  tmp(3)=IniAmplitude*KappaM1        ! A*(kappa-1) 
  tmp(4)=(2.+Kappa*6.)-4.            !(-4 + d*(4*kappa-(kappa-1) d/2))
  tmp(5)=IniAmplitude*(2.*Kappa-1.)  ! A*(d*kappa-1)
#if PARABOLIC
  tmp(6)=2.*mu0*Kappa*Omega/Pr
#else
  tmp(6)=0.
#endif
  tmp=tmp*IniAmplitude*Omega
  Ut_src(4)=0.
  DO iElem=1,nElems
    DO k=0,PP_N; DO j=0,PP_N; DO i=0,PP_N
      cosXGP=COS(omega*(SUM(Elem_xGP(1:2,i,j,k,iElem))-tIn))
      sinXGP=SIN(omega*(SUM(Elem_xGP(1:2,i,j,k,iElem))-tIn))
      sinXGP2=2.*sinXGP*cosXGP !=SIN(2.*(omega*SUM(Elem_xGP(1:2,i,j,k,iElem))-omega*t))
      Ut_src(1)   = tmp(1)*cosXGP
      Ut_src(2:3) = tmp(2)*cosXGP + tmp(3)*sinXGP2
      Ut_src(5)   = tmp(4)*cosXGP + tmp(5)*sinXGP2 + tmp(6)*sinXGP
      Ut(:,i,j,k,iElem) = Ut(:,i,j,k,iElem)+Ut_src(:)
    END DO; END DO; END DO ! i,j,k
  END DO ! iElem
CASE DEFAULT
  doCalcSource=.FALSE.
END SELECT ! ExactFunction
END SUBROUTINE CalcSource


!==================================================================================================================================
!> Deallocate Equation Variables 
!==================================================================================================================================
SUBROUTINE FinalizeEquation()
! MODULES
USE MOD_Equation_Vars,ONLY:EquationInitIsDone,RefStatePrim,RefStateCons
IMPLICIT NONE
!----------------------------------------------------------------------------------------------------------------------------------
! INPUT VARIABLES
!----------------------------------------------------------------------------------------------------------------------------------
! OUTPUT VARIABLES
!----------------------------------------------------------------------------------------------------------------------------------
! LOCAL VARIABLES
!==================================================================================================================================
SDEALLOCATE(RefStatePrim)
SDEALLOCATE(RefStateCons)
EquationInitIsDone = .FALSE.
END SUBROUTINE FinalizeEquation

END MODULE MOD_Equation<|MERGE_RESOLUTION|>--- conflicted
+++ resolved
@@ -143,18 +143,7 @@
                                              ,"0")
 #ifdef JESSE_MORTAR
 CALL prms%CreateIntOption(     "MortarFlux",  " Specifies the two-point flux to be used in split-form flux on Mortar:"//&
-                                              "DG volume integral [DEFAULT = volumeFlux]"//&
-                                              "  0: Standard DG"//&
-                                              "  1: Standard DG with metric dealiasing"//&
-                                              "  2: Kennedy-Gruber"//&
-                                              "  3: Ducros"//&
-                                              "  4: Morinishi"//&
-                                              "  5: EC-KEP"//&
-                                              "  6: approx. EC-KEP"//&
-                                              "  7: approx. EC-KEP + press. aver."//&
-                                              "  8: Kenndy & Gruber (pirozolli version)"//&
-                                              "  9: Gassner Winter Walch"//&
-                                              " 10: EC Ismail and Roe" &
+                                              "[DEFAULT = volumeFlux] or choose ID from volumeFlux list "&
                                              ,"1")
 #endif /*JESSE_MORTAR*/
 #endif /*PP_DiscType==2*/
@@ -498,6 +487,10 @@
   SWRITE(UNIT_stdOut,'(A)') 'Flux Average Mortar: Two-Point EC Ismail and Roe'
   MortarFluxAverageVec => TwoPointEntropyConservingFluxVec
   useEntropyMortar=.TRUE.
+CASE(32)
+  SWRITE(UNIT_stdOut,'(A)') 'Flux Average Mortar: Ranocha KEPEC with Metrics Dealiasing'
+  MortarFluxAverageVec => RanochaFluxVec
+  useEntropyMortar=.TRUE.
 CASE DEFAULT
   CALL ABORT(__STAMP__,&
          "Mortar flux not implemented")
@@ -505,8 +498,6 @@
 
 #endif /*JESSE_MORTAR*/
 #endif /*PP_DiscType==2*/
-
-
 
 EquationInitIsDone=.TRUE.
 SWRITE(UNIT_stdOut,'(A)')' INIT NAVIER-STOKES DONE!'
@@ -881,7 +872,6 @@
     prim(5) = kappaM1/du ! inject energy into small radius sphere, p = (gamma-1)*E/VPP_Pi
   END IF
   CALL PrimToCons(prim,resu)
-<<<<<<< HEAD
 CASE(14) ! Soft Sedov-Taylor Circular Blast Wave
   dim_ = 3
   prim(1)   = 1.     ! ambient density
@@ -927,8 +917,7 @@
   CALL PrimToCons(prim,resu)
 
   resu(5) = resu(5) + blast_ener_normalized * exp(-0.5*(r2/blast_sigma)**2)
-=======
-CASE(14) ! Kelvin Helmhots instability
+CASE(140) ! Kelvin Helmhots instability
   prim(1) = 1. + 0.5 * 1.0 * (tanh((x(2) - 0.5)/0.05) - tanh((x(2) - 1.5)/0.05))     !  density
   prim(2) = 1. * (tanh((x(2) - 0.5)/0.05) - tanh((x(2) - 1.5)/0.05) - 1.)     !  density
   prim(3) = 0.01 * sin(2*PP_Pi * x(1)) * (exp(-1*(x(2) - 0.5)**2/0.2/0.2) + exp(-1*(x(2) - 1.5)**2/0.2/0.2)) 
@@ -945,7 +934,6 @@
   Prim = (1.-a)*RefStatePrim(1,:)+a*RefStatePrim(2,:)
   CALL PrimToCons(Prim,Resu)
 
->>>>>>> 2a916bce
 END SELECT ! ExactFunction
 
 IF(fullBoundaryOrder)THEN ! add resu_t, resu_tt if time dependant
