--- conflicted
+++ resolved
@@ -115,6 +115,8 @@
 #  define PP_VolumeFluxAverageVec StandardDGFluxDealiasedMetricVec
 #elif PP_VolFlux==10
 #  define PP_VolumeFluxAverageVec EntropyandKinEnergyConservingFluxVec
+#elif PP_VolFlux==12
+#  define PP_VolumeFluxAverageVec EntropyandKinEnergyConservingFluxVec_FloGor
 #else
 #  define PP_VolumeFluxAverageVec VolumeFluxAverageVec
 #endif
@@ -432,7 +434,6 @@
 !----------------------------------------------------------------------------------------------------------------------------------
 ! LOCAL VARIABLES
 INTEGER             :: i,j,k,l
-<<<<<<< HEAD
 !REAL :: phi(PP_nVar) 
 REAL :: phi_s4(2:8) 
 #ifdef PP_GLM
@@ -465,50 +466,6 @@
                                                         +Metrics_gtilde(:,i,l,k,iElem))*U(6:8,i,l,k,iElem)))*Phi_s4(2:8) 
 #ifdef PP_GLM
     gtilde((/5,9/),l,i,j,k) = gtilde((/5,9/),l,i,j,k)                +U(9,i,l,k,iElem) *phi_GLM_g_s2(1:2)
-=======
-#if NONCONS==1 /*Powell*/
-INTEGER,PARAMETER:: vs=2
-INTEGER,PARAMETER:: ve=8
-#elif NONCONS==2 /*Brackbill*/
-INTEGER,PARAMETER:: vs=2
-INTEGER,PARAMETER:: ve=4
-#elif NONCONS==3 /*Janhunen*/
-INTEGER,PARAMETER:: vs=6
-INTEGER,PARAMETER:: ve=8
-#endif /*NONCONSTYPE*/
-REAL,DIMENSION(vs:ve,0:PP_N,0:PP_N,0:PP_N)  :: phi 
-!==================================================================================================================================
-#if NONCONS==1 /*Powell*/
-Phi(2:4,:,:,:)=U(6:8,:,:,:,iElem) ! B
-Phi(5,:,:,:)  =Uaux(8,:,:,:)      ! vB
-Phi(6:8,:,:,:)=Uaux(2:4,:,:,:)    ! v
-#elif NONCONS==2 /*Brackbill*/
-Phi(2:4,:,:,:)=U(6:8,:,:,:,iElem) ! B
-#elif NONCONS==3 /*Janhunen*/
-Phi(6:8,:,:,:)=Uaux(2:4,:,:,:)    ! v
-#endif /*NONCONSTYPE*/
-
-DO k=0,PP_N; DO j=0,PP_N; DO i=0,PP_N
-  DO l=0,N
-    ftilde(vs:ve,l,i,j,k) = ftilde(vs:ve,l,i,j,k)+(0.25*SUM((Metrics_ftilde(:,i,j,k,iElem) &
-                           +Metrics_ftilde(:,l,j,k,iElem))*U(6:8,l,j,k,iElem)))*Phi(vs:ve,i,j,k) 
-    gtilde(vs:ve,l,i,j,k) = gtilde(vs:ve,l,i,j,k)+(0.25*SUM((Metrics_gtilde(:,i,j,k,iElem) & 
-                           +Metrics_gtilde(:,i,l,k,iElem))*U(6:8,i,l,k,iElem)))*Phi(vs:ve,i,j,k) 
-    htilde(vs:ve,l,i,j,k) = htilde(vs:ve,l,i,j,k)+(0.25*SUM((Metrics_htilde(:,i,j,k,iElem) & 
-                           +Metrics_htilde(:,i,j,l,iElem))*U(6:8,i,j,l,iElem)))*Phi(vs:ve,i,j,k) 
-#ifdef PP_GLM
-    !nonconservative term to restore galilein invariance for GLM term
-    ! grad\psi (0,0,0,0,vec{v}\phi, 0,0,0, \vec{v}) => 1/2 vec{Ja^d}_{(m,i),j,k} . vec{v}_ijk \psi_l,j,k
-    ftilde((/5,PP_nVar/),l,i,j,k) = ftilde((/5,PP_nVar/),l,i,j,k)+(0.25*SUM((Metrics_ftilde(:,i,j,k,iElem) &
-                                                                            +Metrics_ftilde(:,l,j,k,iElem))*Uaux(2:4,i,j,k))) &
-                                         *U(PP_nVar,l,j,k,iElem)*(/U(PP_nVar,i,j,k,iElem),1./)
-    gtilde((/5,PP_nVar/),l,i,j,k) = gtilde((/5,PP_nVar/),l,i,j,k)+(0.25*SUM((Metrics_gtilde(:,i,j,k,iElem) & 
-                                                                            +Metrics_gtilde(:,i,l,k,iElem))*Uaux(2:4,i,j,k))) &
-                                         *U(PP_nVar,i,l,k,iElem)*(/U(PP_nVar,i,j,k,iElem),1./)
-    htilde((/5,PP_nVar/),l,i,j,k) = htilde((/5,PP_nVar/),l,i,j,k)+(0.25*SUM((Metrics_htilde(:,i,j,k,iElem) & 
-                                                                            +Metrics_htilde(:,i,j,l,iElem))*Uaux(2:4,i,j,k))) &
-                                         *U(PP_nVar,i,j,l,iElem)*(/U(PP_nVar,i,j,k,iElem),1./)
->>>>>>> c185420c
 #endif /*PP_GLM*/
   END DO !l=0,PP_N
   DO l=0,PP_N
@@ -1471,7 +1428,7 @@
 !> following D.Dergs et al."a novel Entropy consistent nine-wave field divergence diminishing ideal MHD system" 
 !> mu_0 added, total energy contribution is 1/(2mu_0)(|B|^2+psi^2), in energy flux: 1/mu_0*(B.B_t + psi*psi_t) 
 !==================================================================================================================================
-SUBROUTINE EntropyAndKinEnergyConservingFlux_FloGor(UL,UR,Fstar)
+PURE SUBROUTINE EntropyAndKinEnergyConservingFlux_FloGor(UL,UR,Fstar)
 ! MODULES
 USE MOD_PreProc
 USE MOD_Equation_Vars,ONLY:kappaM1,skappaM1,smu_0,s2mu_0
@@ -1586,7 +1543,7 @@
 !> firectly compute tranformed flux: fstar=f*metric1+g*metric2+h*metric3
 !> for curved metrics, 1/2(metric_L+metric_R) is taken!
 !==================================================================================================================================
-SUBROUTINE EntropyAndKinEnergyConservingFluxVec_FloGor(UL,UR,UauxL,UauxR,metric_L,metric_R,Fstar)
+PURE SUBROUTINE EntropyAndKinEnergyConservingFluxVec_FloGor(UL,UR,UauxL,UauxR,metric_L,metric_R,Fstar)
 ! MODULES
 USE MOD_PreProc
 USE MOD_Equation_Vars,ONLY:nAuxVar
@@ -1712,19 +1669,11 @@
 IMPLICIT NONE
 !----------------------------------------------------------------------------------------------------------------------------------
 ! INPUT VARIABLES
-<<<<<<< HEAD
 REAL,INTENT(IN) :: aL  !< left value
 REAL,INTENT(IN) :: aR  !< right value
 !----------------------------------------------------------------------------------------------------------------------------------
 ! INPUT / OUTPUT VARIABLES
 REAL            :: LN_MEAN  !< result
-=======
-REAL,INTENT(IN)         :: aL  !< left value
-REAL,INTENT(IN)         :: aR  !< right value
-!----------------------------------------------------------------------------------------------------------------------------------
-! INPUT / OUTPUT VARIABLES
-REAL         :: LN_MEAN  !< result
->>>>>>> c185420c
 !----------------------------------------------------------------------------------------------------------------------------------
 ! LOCaR VaLIABLES
 REAL           :: Xi,u
@@ -1738,26 +1687,4 @@
 END FUNCTION LN_MEAN
 
 
-!!================================================================================================================================
-!!> Computes the ZIP mean = 0.5*( aL*bR + aR*bL)
-!!================================================================================================================================
-!PURE FUNCTION ZIP(aL,aR, bL,bR)
-!! MODULES
-!IMPLICIT NONE
-!!----------------------------------------------------------------------------------------------------------------------------------
-!! INPUT VARIABLES
-!REAL,INTENT(IN)          :: aL  !< left  a
-!REAL,INTENT(IN)         :: aR  !< right a
-!REAL,INTENT(IN)         :: bL  !< left  b
-!REAL,INTENT(IN)         :: bR  !< right b
-!!----------------------------------------------------------------------------------------------------------------------------------
-!! INPUT / OUTPUT VARIABLES
-!REAL         :: ZIP
-!!----------------------------------------------------------------------------------------------------------------------------------
-!! LOCAL VARIABLES
-!!================================================================================================================================
-!ZIP = 0.5*(aL*bR+aR*bL)
-!END FUNCTION ZIP
-
-
 END MODULE MOD_Flux_Average