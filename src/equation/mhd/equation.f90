--- conflicted
+++ resolved
@@ -303,11 +303,8 @@
 GLM_init=.FALSE.
 #endif /*PP_GLM*/
 END SUBROUTINE InitEquationAfterAdapt
-<<<<<<< HEAD
-
-
-=======
->>>>>>> f16435a7
+
+
 !==================================================================================================================================
 !> Set the pointer of the riemann solver
 !==================================================================================================================================
@@ -420,7 +417,7 @@
   SWRITE(UNIT_stdOut,'(A)') 'Flux Average Volume: Standard DG with Metrics Dealiasing'
   VolumeFluxAverageVec => StandardDGFluxDealiasedMetricVec
 CASE(10)
-  SWRITE(UNIT_stdOut,'(A)') 'Flux Average Volume: KEPEC with Metrics Dealiasing'
+  SWRITE(UNIT_stdOut,'(A)') 'Flux Average Volume: Derigs et al. KEPEC with Metrics Dealiasing'
   VolumeFluxAverageVec => EntropyAndKinEnergyConservingFluxVec_Derigs
 CASE(12)
   SWRITE(UNIT_stdOut,'(A)') 'Flux Average Volume: FloGor KEPEC with Metrics Dealiasing'
@@ -458,8 +455,8 @@
   SWRITE(UNIT_stdOut,'(A)') 'Flux Average Mortar: Standard DG with Metrics Dealiasing'
   MortarFluxAverageVec => StandardDGFluxDealiasedMetricVec
 CASE(10)
-  SWRITE(UNIT_stdOut,'(A)') 'Flux Average Mortar: KEPEC with Metrics Dealiasing'
-  MortarFluxAverageVec => EntropyAndKinEnergyConservingFluxVec
+  SWRITE(UNIT_stdOut,'(A)') 'Flux Average Mortar: Derigs et al. KEPEC with Metrics Dealiasing'
+  MortarFluxAverageVec => EntropyAndKinEnergyConservingFluxVec_Derigs
   useEntropyMortar=.TRUE.
 CASE(12)
   SWRITE(UNIT_stdOut,'(A)') 'Flux Average Mortar: FloGor KEPEC with Metrics Dealiasing'
@@ -490,7 +487,7 @@
 !----------------------------------------------------------------------------------------------------------------------------------
 ! LOCAL VARIABLES
 INTEGER                 :: i,j,k,iElem,counter
-REAL 			:: x,z,y,tol,d1,d2,tau,s,tau_max,r,h
+REAL                    :: x,z,y,tol,d1,d2,tau,s,tau_max,r,h
 !==================================================================================================================================
 ! Determine Size of the Loops, i.e. the number of grid cells in the
 ! corresponding directions
@@ -1590,8 +1587,8 @@
     ELSE
       DO k=0,PP_N; DO j=0,PP_N; DO i=0,PP_N
         r = SQRT(SUM(Elem_xGP(:,i,j,k,iElem)**2))
-	h = 150.0/1820.0
-	tau = tau_max*EXP((1.0-r)/h)
+        h = 150.0/1820.0
+        tau = tau_max*EXP((1.0-r)/h)
         Ut(2:4,i,j,k,iElem)=Ut(2:4,i,j,k,iElem)-tau*U(2:4,i,j,k,iElem)
         Ut(5,i,j,k,iElem)=Ut(5,i,j,k,iElem)-0.5*tau*SUM(U(2:4,i,j,k,iElem)*U(2:4,i,j,k,iElem))/U(1,i,j,k,iElem)
       END DO; END DO; END DO ! i,j,k
