!==================================================================================================================================
! Copyright (c) 2016 - 2017 Gregor Gassner
! Copyright (c) 2016 - 2017 Florian Hindenlang
! Copyright (c) 2016 - 2017 Andrew Winters
! Copyright (c) 2010 - 2016 Claus-Dieter Munz (github.com/flexi-framework/flexi)
!
! This file is part of FLUXO (github.com/project-fluxo/fluxo). FLUXO is free software: you can redistribute it and/or modify
! it under the terms of the GNU General Public License as published by the Free Software Foundation, either version 3
! of the License, or (at your option) any later version.
!
! FLUXO is distributed in the hope that it will be useful, but WITHOUT ANY WARRANTY; without even the implied warranty
! of MERCHANTABILITY or FITNESS FOR A PARTICULAR PURPOSE. See the GNU General Public License v3.0 for more details.
!
! You should have received a copy of the GNU General Public License along with FLUXO. If not, see <http://www.gnu.org/licenses/>.
!==================================================================================================================================
#include "defines.h"

!==================================================================================================================================
!> Routines that perform the projection operation between nonconforming interfaces using the operators set up in module
!> mortar
!> 
!> Contains the routines to
!> - interpolate the solution at the large sides to the small ones, which are used for flux computation
!> - project the flux from the small sides back to the large ones
!==================================================================================================================================
MODULE MOD_FillMortar
IMPLICIT NONE
PRIVATE

INTERFACE U_Mortar
  MODULE PROCEDURE U_Mortar
END INTERFACE

INTERFACE U_Mortar_Eqn
  MODULE PROCEDURE U_Mortar_Eqn
END INTERFACE

!INTERFACE InterpolateBigToSmall
!  MODULE PROCEDURE InterpolateBigToSmall
!END INTERFACE

INTERFACE Flux_Mortar
  MODULE PROCEDURE Flux_Mortar
END INTERFACE

<<<<<<< HEAD
INTERFACE Flux_Cons_Mortar
  MODULE PROCEDURE Flux_Cons_Mortar
END INTERFACE

PUBLIC::U_Mortar,Flux_Mortar,Flux_Cons_mortar
=======
PUBLIC::U_Mortar,U_Mortar_Eqn,InterpolateBigToSmall,Flux_Mortar

#ifdef JESSE_MORTAR
PUBLIC::Fill_delta_flux_jesse
#endif
>>>>>>> 2a916bce

CONTAINS

!==================================================================================================================================
!> Fills small non-conforming sides with data from the corresponding large side, using 1D interpolation operators MInt(:,:,1:2).
!> This is used to obtain the face solution for flux computation.
!>
!> NOTE: that input arrays can be both normal solution or gradient data.
!>
!>  Type 1,1st step    Type 1 ,2nd step        Type 2              Type3
!>
!>       eta                eta                  eta                 eta
!>        ^                  ^                    ^                   ^
!>        |                  |                    |                   |
!>    +---+---+          +---+---+            +---+---+           +---+---+
!>    |  -1   |          | 3 | 4 |            |   2   |           |   |   |
!>    +---+---+ --->     +---+---+ --->  xi   +---+---+ --->  xi  + 1 + 2 + --->  xi
!>    |  -2   |          | 1 | 2 |            |   1   |           |   |   |
!>    +---+---+          +---+---+            +---+---+           +---+---+
!>
!==================================================================================================================================
SUBROUTINE U_Mortar(Uface_master,Uface_slave,doMPISides)
! MODULES
USE MOD_Preproc
USE MOD_Mesh_Vars,   ONLY: MortarType,MortarInfo
USE MOD_Mesh_Vars,   ONLY: firstMortarInnerSide,lastMortarInnerSide
USE MOD_Mesh_Vars,   ONLY: firstMortarMPISide,lastMortarMPISide
USE MOD_Mesh_Vars,   ONLY: firstSlaveSide,lastSlaveSide
USE MOD_Mesh_Vars,   ONLY: FS2M,nSides 
IMPLICIT NONE
!----------------------------------------------------------------------------------------------------------------------------------
! INPUT/OUTPUT VARIABLES
REAL,INTENT(INOUT) :: Uface_master(1:PP_nVar,0:PP_N,0:PP_N,1:nSides) !< (INOUT) can be U or Grad_Ux/y/z_master
REAL,INTENT(INOUT) :: Uface_slave( 1:PP_nVar,0:PP_N,0:PP_N,FirstSlaveSide:LastSlaveSide) !< (INOUT) can be U or Grad_Ux/y/z_master
LOGICAL,INTENT(IN) :: doMPISides                                 !< flag whether MPI sides are processed
!----------------------------------------------------------------------------------------------------------------------------------
! LOCAL VARIABLES
INTEGER      :: p,q
INTEGER      :: iMortar,nMortars
INTEGER      :: firstMortarSideID,lastMortarSideID
INTEGER      :: MortarSideID,SideID,iSide,flip
REAL         :: U_small_loc(1:PP_nVar,0:PP_N,0:PP_N,-2:4)
!==================================================================================================================================
IF(doMPISides)THEN
  firstMortarSideID = firstMortarMPISide
  lastMortarSideID =  lastMortarMPISide
ELSE
  firstMortarSideID = firstMortarInnerSide
  lastMortarSideID =  lastMortarInnerSide
END IF !doMPISides


DO MortarSideID=firstMortarSideID,lastMortarSideID
  iSide=MortarType(2,MortarSideID) !ID in list 1:nMortarSides

  CALL InterpolateBigToSmall(PP_nVar,MortarType(1,MortarSideID),Uface_master(:,:,:,MortarSideID),U_small_loc(:,:,:,:))
  !Now save the small sides into master/slave arrays
  IF(MortarType(1,MortarSideID).EQ.1)THEN
    nMortars=4
  ELSE
    nMortars=2
  END IF !MortarType
  !iSide=MortarType(2,MortarSideID)
  DO iMortar=1,nMortars
    SideID= MortarInfo(MI_SIDEID,iMortar,iSide)
    flip  = MortarInfo(MI_FLIP,iMortar,iSide)
    SELECT CASE(flip)
      CASE(0) ! small master side
        Uface_master(:,:,:,SideID)=U_small_loc(:,:,:,iMortar)
      CASE(1:4) ! small slave side
        DO q=0,PP_N; DO p=0,PP_N
          Uface_slave(:,p,q,SideID)=U_small_loc(:,FS2M(1,p,q,flip), &
                                              FS2M(2,p,q,flip),iMortar)
        END DO; END DO ! q, p
    END SELECT !flip(iMortar)
  END DO !iMortar
END DO !MortarSideID
END SUBROUTINE U_Mortar

!==================================================================================================================================
!> Fills small non-conforming sides with data from the corresponding large side, using 1D interpolation operators MInt(:,:,1:2).
!> This is used to obtain the face solution for flux computation.
!>
!> NOTE: input arrays can be only conservative face solution, 
!> U_small array is filled here containing only big mortar face interpolations, needed for JESSE_MORTAR
!>
!>  Type 1,1st step    Type 1 ,2nd step        Type 2              Type3
!>
!>       eta                eta                  eta                 eta
!>        ^                  ^                    ^                   ^
!>        |                  |                    |                   |
!>    +---+---+          +---+---+            +---+---+           +---+---+
!>    |  -1   |          | 3 | 4 |            |   2   |           |   |   |
!>    +---+---+ --->     +---+---+ --->  xi   +---+---+ --->  xi  + 1 + 2 + --->  xi
!>    |  -2   |          | 1 | 2 |            |   1   |           |   |   |
!>    +---+---+          +---+---+            +---+---+           +---+---+
!>
!==================================================================================================================================
SUBROUTINE U_Mortar_Eqn(Uface_master,Uface_slave,doMPISides)
! MODULES
USE MOD_Preproc
USE MOD_Mortar_Vars, ONLY: U_small
USE MOD_Mesh_Vars,   ONLY: MortarType,MortarInfo
USE MOD_Mesh_Vars,   ONLY: firstMortarInnerSide,lastMortarInnerSide
USE MOD_Mesh_Vars,   ONLY: firstMortarMPISide,lastMortarMPISide
USE MOD_Mesh_Vars,   ONLY: firstSlaveSide,lastSlaveSide
USE MOD_Mesh_Vars,   ONLY: FS2M,nSides 
IMPLICIT NONE
!----------------------------------------------------------------------------------------------------------------------------------
! INPUT/OUTPUT VARIABLES
REAL,INTENT(INOUT) :: Uface_master(1:PP_nVar,0:PP_N,0:PP_N,1:nSides) !< (INOUT) can be U or Grad_Ux/y/z_master
REAL,INTENT(INOUT) :: Uface_slave( 1:PP_nVar,0:PP_N,0:PP_N,FirstSlaveSide:LastSlaveSide) !< (INOUT) can be U or Grad_Ux/y/z_master
LOGICAL,INTENT(IN) :: doMPISides                                 !< flag whether MPI sides are processed
!----------------------------------------------------------------------------------------------------------------------------------
! LOCAL VARIABLES
INTEGER      :: p,q
INTEGER      :: iMortar,nMortars
INTEGER      :: firstMortarSideID,lastMortarSideID
INTEGER      :: MortarSideID,SideID,iSide,flip
!==================================================================================================================================
IF(doMPISides)THEN
  firstMortarSideID = firstMortarMPISide
  lastMortarSideID =  lastMortarMPISide
ELSE
  firstMortarSideID = firstMortarInnerSide
  lastMortarSideID =  lastMortarInnerSide
END IF !doMPISides


DO MortarSideID=firstMortarSideID,lastMortarSideID
  iSide=MortarType(2,MortarSideID) !ID in list 1:nMortarSides

#if defined(JESSE_MORTAR) && (defined(navierstokes) || defined(mhd)) 
  CALL InterpolateBigToSmallEqn(MortarType(1,MortarSideID),Uface_master(:,:,:,MortarSideID),U_small(:,:,:,:,iSide))
#else
  CALL InterpolateBigToSmall(PP_nVar,MortarType(1,MortarSideID),Uface_master(:,:,:,MortarSideID),U_small(:,:,:,:,iSide))
#endif
  !Now save the small sides into master/slave arrays
  IF(MortarType(1,MortarSideID).EQ.1)THEN
    nMortars=4
  ELSE
    nMortars=2
  END IF !MortarType
  !iSide=MortarType(2,MortarSideID)
  DO iMortar=1,nMortars
    SideID= MortarInfo(MI_SIDEID,iMortar,iSide)
    flip  = MortarInfo(MI_FLIP,iMortar,iSide)
    SELECT CASE(flip)
      CASE(0) ! small master side
        Uface_master(:,:,:,SideID)=U_small(:,:,:,iMortar,iSide)
      CASE(1:4) ! small slave side
        DO q=0,PP_N; DO p=0,PP_N
          Uface_slave(:,p,q,SideID)=U_small(:,FS2M(1,p,q,flip), &
                                              FS2M(2,p,q,flip),iMortar,iSide)
        END DO; END DO ! q, p
    END SELECT !flip(iMortar)
  END DO !iMortar
END DO !MortarSideID
END SUBROUTINE U_Mortar_Eqn



!==================================================================================================================================
!> interpolates the data from the big  mortar  side to the small (and intermediate for 4-1) sides, stored in "small" 
!>
!>  Type 1,1st step    Type 1 ,2nd step        Type 2              Type3
!>
!>       eta                eta                  eta                 eta
!>        ^                  ^                    ^                   ^
!>        |                  |                    |                   |
!>    +---+---+          +---+---+            +---+---+           +---+---+
!>    |  -1   |          | 3 | 4 |            |   2   |           |   |   |
!>    +---+---+ --->     +---+---+ --->  xi   +---+---+ --->  xi  + 1 + 2 + --->  xi
!>    |  -2   |          | 1 | 2 |            |   1   |           |   |   |
!>    +---+---+          +---+---+            +---+---+           +---+---+
!>
!==================================================================================================================================
SUBROUTINE InterpolateBigToSmall(ndim1,whichMortarType,Big,Small)
! MODULES
USE MOD_Preproc
USE MOD_Mortar_Vars, ONLY: Mint
IMPLICIT NONE
!----------------------------------------------------------------------------------------------------------------------------------
! INPUT/OUTPUT VARIABLES
INTEGER, INTENT(IN)  :: ndim1  !< size of first dimension of array
INTEGER, INTENT(IN)  :: whichMortarType   !< either 1,2,3
REAL,INTENT(IN)      :: Big(  1:ndim1,0:PP_N,0:PP_N) !< solution on the big side 
REAL,INTENT(INOUT)   :: small(1:ndim1,0:PP_N,0:PP_N,-2:4)
                                                    !< 4-1 mortar: sol. on intermediate level (-2:1) big (0) and small (1:4)
                                                    !< 2-1 mortar: sol. on big (0) and small (1:2)
!----------------------------------------------------------------------------------------------------------------------------------
! LOCAL VARIABLES
INTEGER      :: p,q,l,iNb,jNb
!==================================================================================================================================
small(:,:,:,0)=Big(:,:,:) !save big mortar solution, too

SELECT CASE(WhichMortarType)
CASE(1) !1->4
  !first  split 1 side into two, in eta direction
  DO jNb=1,2
    small(:,:,:,jNb-3)=0.
    DO q=0,PP_N
      DO p=0,PP_N ! for every xi-layer perform Mortar operation in eta-direction 
        DO l=0,PP_N
          small(:,p,q,jNb-3)=small(:,p,q,jNb-3) +MInt(l,q,jNb)*Big(:,p,l)
        END DO
      END DO
    END DO
    ! then split each side again into two, now in xi direction
    DO iNb=1,2
      small(:,:,:,iNb+2*(jNb-1))=0.
      DO q=0,PP_N ! for every eta-layer perform Mortar operation in xi-direction 
        DO p=0,PP_N
          DO l=0,PP_N
            small(:,p,q,iNb+2*(jNb-1))=small(:,p,q,iNb+2*(jNb-1)) +MInt(l,p,iNb)*small(:,l,q,jNb-3)
          END DO !l=1,PP_N
        END DO
      END DO 
    END DO !iNb=1,2
  END DO !jNb=1,2

CASE(2) !1->2 in eta
  DO jNb=1,2
    small(:,:,:,jNb)=0.
    DO q=0,PP_N
      DO p=0,PP_N ! for every xi-layer perform Mortar operation in eta-direction 
        DO l=0,PP_N
          small(:,p,q,jNb)=small(:,p,q,jNb) +MInt(l,q,jNb)*Big(:,p,l)
        END DO
      END DO
    END DO
  END DO !jNb=1,2

CASE(3) !1->2 in xi
  DO iNb=1,2
    small(:,:,:,iNb)=0.
    DO q=0,PP_N ! for every eta-layer perform Mortar operation in xi-direction
      DO p=0,PP_N
        DO l=0,PP_N
          small(:,p,q,iNb)=small(:,p,q,iNb) +MInt(l,p,iNb)*Big(:,l,q)
        END DO
      END DO
    END DO
  END DO !iNb=1,2
END SELECT ! mortarType(SideID)

END SUBROUTINE InterpolateBigToSmall

!==================================================================================================================================
!>  Fills master side from small non-conforming sides, using 1D projection operators Mproj(:,:,1:2)
!>
!> This routine is used to project the numerical flux at the small sides of the nonconforming interface to the corresponding large
!>  ones.
!>
!>  Type 1,1st step    Type 1 ,2nd step        Type 2              Type3
!>
!>       eta                eta                  eta                 eta
!>        ^                  ^                    ^                   ^
!>        |                  |                    |                   |
!>    +---+---+          +---+---+            +---+---+           +---+---+
!>    | 3 | 4 |          |  -1   |            |   2   |           |   |   |
!>    +---+---+ --->     +---+---+ --->  xi   +---+---+ --->  xi  + 1 + 2 + --->  xi
!>    | 1 | 2 |          |  -2   |            |   1   |           |   |   |
!>    +---+---+          +---+---+            +---+---+           +---+---+
!>
!> flag weak changes the sign of incoming flux. 
!> when used for lifting, weak=.false, since volint of lifting is in strong form
!> and hence Flux_L=1/2*(u_R-u_L)*outwardnormal_L  =  Flux_R = 1/2*(u_L-u_R)*outwardnormal_R
!==================================================================================================================================
SUBROUTINE Flux_Mortar(Flux_master,Flux_slave,doMPISides,weak)
! MODULES
USE MOD_Preproc
USE MOD_Mortar_Vars, ONLY: MProj
#ifdef JESSE_MORTAR
USE MOD_Mortar_Vars, ONLY: delta_flux_jesse
#endif
USE MOD_Mesh_Vars,   ONLY: MortarType,MortarInfo,nSides
USE MOD_Mesh_Vars,   ONLY: firstMortarInnerSide,lastMortarInnerSide,FS2M
USE MOD_Mesh_Vars,   ONLY: firstMortarMPISide,lastMortarMPISide
USE MOD_Mesh_Vars,   ONLY: firstSlaveSide,LastSlaveSide
IMPLICIT NONE
!----------------------------------------------------------------------------------------------------------------------------------
! INPUT/OUTPUT VARIABLES
REAL,INTENT(INOUT)   :: Flux_master(1:PP_nVar,0:PP_N,0:PP_N,1:nSides) !< on input: has flux from small mortar sides 
                                                                      !< on output: flux on big mortar sides filled
REAL,INTENT(IN   )   :: Flux_slave(1:PP_nVar,0:PP_N,0:PP_N,firstSlaveSide:LastSlaveSide) !<has flux from small mortar sides,
                                                                      !< set -F_slave in call if surfint is weak (dg.f90)
                                                                      !< set +F_slave in call if surfint is strong (lifting)
                                                            
LOGICAL,INTENT(IN) :: doMPISides                                    !< flag whether MPI sides are processed
LOGICAL,INTENT(IN) :: weak                                          !< flag whether strong(lifting) or weak(equation) form is used 
!----------------------------------------------------------------------------------------------------------------------------------
! LOCAL VARIABLES
INTEGER      :: p,q,l,iNb,jNb
INTEGER      :: iMortar,nMortars
INTEGER      :: firstMortarSideID,lastMortarSideID
INTEGER      :: MortarSideID,SideID,iSide,flip
REAL         :: Flux_small(PP_nVar,0:PP_N,0:PP_N,1:4)
REAL         :: Flux_tmp(PP_nVar,0:PP_N,0:PP_N)
!==================================================================================================================================
IF(doMPISides)THEN
  firstMortarSideID = firstMortarMPISide
  lastMortarSideID =  lastMortarMPISide
ELSE
  firstMortarSideID = firstMortarInnerSide
  lastMortarSideID =  lastMortarInnerSide
END IF !doMPISides

DO MortarSideID=firstMortarSideID,lastMortarSideID

  nMortars=MERGE(4,2,MortarType(1,MortarSideID).EQ.1)
  iSide=MortarType(2,MortarSideID)
  DO iMortar=1,nMortars
    SideID = MortarInfo(MI_SIDEID,iMortar,iSide)
    flip   = MortarInfo(MI_FLIP,iMortar,iSide)
    SELECT CASE(flip)
    CASE(0) ! small master side
      Flux_small(:,:,:,iMortar)=Flux_master(:,:,:,SideID)
    CASE(1:4) ! slave sides (should only occur for MPI)
      IF(weak)THEN
        DO q=0,PP_N; DO p=0,PP_N
          Flux_small(:,FS2M(1,p,q,flip),FS2M(2,p,q,flip),iMortar)=-Flux_slave(:,p,q,SideID)
        END DO; END DO !p,q
      ELSE    ! do not change sign if strong form when used for lifting! 
        DO q=0,PP_N; DO p=0,PP_N
          Flux_small(:,FS2M(1,p,q,flip),FS2M(2,p,q,flip),iMortar)= Flux_slave(:,p,q,SideID)
        END DO; END DO !p,q
      END IF !weak
    END SELECT !slave sides
  END DO

  Flux_master(:,:,:,MortarSideID)=0.
#ifdef JESSE_MORTAR
  IF(weak)THEN !only eqn, not for lifting flux! 
    !add previously computed two-point correction flux (must be called before!!) 
    Flux_master(:,:,:,MortarSideID)=delta_Flux_Jesse(:,:,:,iSide)
  END IF
#endif

  SELECT CASE(MortarType(1,MortarSideID))
  CASE(1) !1->4
    ! first in xi
    DO jNb=1,2
      Flux_tmp(:,:,:)=0.
      DO iNb=1,2
        DO q=0,PP_N ! for every eta-layer perform Mortar operation in xi-direction 
          DO p=0,PP_N
            DO l=0,PP_N
              Flux_tmp(:,p,q)=Flux_tmp(:,p,q) + Mproj(l,p,iNb)*Flux_small(:,l,q,iNb+2*(jNb-1))
            END DO !l=0,PP_N
          END DO !p=0,PP_N
        END DO !q=0,PP_N
      END DO !iNb=1,2

      !then in eta (l,q)
      DO p=0,PP_N ! for every xi-layer perform Mortar operation in eta-direction 
        DO q=0,PP_N
!          Flux_master(:,p,q,MortarSideID)= 0. 
          DO l=0,PP_N
            Flux_master(:,p,q,MortarSideID)=Flux_master(:,p,q,MortarSideID) &
                                                  + Mproj(l,q,jNb)*Flux_tmp(:,p,l) 
          END DO !l=1,PP_N
        END DO !q=0,PP_N
      END DO !p=0,PP_N
    END DO !jNb=1,2

  CASE(2) !1->2 in eta
    DO jNb=1,2
      DO p=0,PP_N ! for every xi-layer perform Mortar operation in eta-direction 
        DO q=0,PP_N !index big side 
          DO l=0,PP_N !index small side
            Flux_master(:,p,q,MortarSideID)=Flux_master(:,p,q,MortarSideID) &
                                            + Mproj(l,q,jNb)*Flux_small(:,p,l,jNb)
          END DO !l=0,PP_N
        END DO !q=0,PP_N
      END DO !p=0,PP_N
    END DO !jNb=1,2

  CASE(3) !1->2 in xi
    DO iNb=1,2
      DO q=0,PP_N ! for every eta-layer perform Mortar operation in xi-direction 
        DO p=0,PP_N !index big side
!          Flux_master(:,p,q,MortarSideID)= 0.
          DO l=0,PP_N !index small side
            Flux_master(:,p,q,MortarSideID)=Flux_master(:,p,q,MortarSideID)  &
                                            + Mproj(l,p,iNb)*Flux_small(:,l,q,iNb)
          END DO !l=0,PP_N
        END DO !p=0,PP_N
      END DO !q=0,PP_N
    END DO !iNb=1,2

  END SELECT ! mortarType(MortarSideID)
END DO !MortarSideID

END SUBROUTINE Flux_Mortar

#ifdef JESSE_MORTAR
#if defined(navierstokes) || defined(mhd)
!==================================================================================================================================
!>  if useEntropyMortar=.TRUE. , Data is transformed to entropy variables before interpolation 
!>  and transformed back to conservative after interpolation 
!>  else conservative variables are used
!>
!==================================================================================================================================
SUBROUTINE InterpolateBigToSmallEqn(whichMortarType,BigCons,SmallCons)
! MODULES
USE MOD_Preproc
USE MOD_Equation_Vars, ONLY: useEntropyMortar,ConsToEntropyVec,EntropyToConsVec
IMPLICIT NONE
!----------------------------------------------------------------------------------------------------------------------------------
! INPUT/OUTPUT VARIABLES
INTEGER, INTENT(IN)  :: whichMortarType   !< either 1,2,3
REAL,INTENT(IN)      :: BigCons(  1:PP_nVar,0:PP_N,0:PP_N) !< solution on the big side 
REAL,INTENT(INOUT)   :: smallCons(1:PP_nVar,0:PP_N,0:PP_N,-2:4)
                                                    !< 4-1 mortar: sol. on intermediate level (-2:1) big (0) and small (1:4)
                                                    !< 2-1 mortar: sol. on big (0) and small (1:2)
!----------------------------------------------------------------------------------------------------------------------------------
! LOCAL VARIABLES
REAL         :: Big(  1:PP_nVar,0:PP_N,0:PP_N) !< solution on the big side 
REAL         :: small(1:PP_nVar,0:PP_N,0:PP_N,-2:4)
!==================================================================================================================================
IF(useEntropyMortar)THEN
  smallCons(:,:,:,0)=BigCons(:,:,:) !save big mortar solution, too
  CALL ConsToEntropyVec((PP_N+1)*(PP_N+1),Big,BigCons)
  CALL InterpolateBigToSmall(PP_nVar,whichMortarType,Big,Small)
  SELECT CASE(WhichMortarType)
  CASE(1) !1->4
    CALL EntropyToConsVec((PP_N+1)*(PP_N+1)*2,small(:,:,:,-2:1), SmallCons(:,:,:,-2:1))
    CALL EntropyToConsVec((PP_N+1)*(PP_N+1)*4,small(:,:,:, 1:4), SmallCons(:,:,:, 1:4))
  CASE(2,3) !1->2 in eta,1->2 in xi
    CALL EntropyToConsVec((PP_N+1)*(PP_N+1)*2,small(:,:,:, 1:2), SmallCons(:,:,:, 1:2))
  END SELECT ! mortarType(SideID)
ELSE
  CALL InterpolateBigToSmall(PP_nVar,whichMortarType,BigCons,SmallCons)
END IF

END SUBROUTINE InterpolateBigToSmallEqn
#endif /* (defined(navierstokes) || defined(mhd)) */

!==================================================================================================================================
!> Computes the two-point flux correction (Jesse's paper: https://arxiv.org/pdf/2005.03237.pdf) and stores it in "delta_flux_jesse" 
!> small side surface metric is already scaled by factor of 2 for 2-1 mortar or 4 for 4-1 mortar, to be the same polynomial
!> and then 0.5 must be put in the projection matrix Mproj=>Mproj_h
!==================================================================================================================================
SUBROUTINE Fill_delta_Flux_Jesse()
! MODULES
USE MOD_Preproc
USE MOD_Mortar_Vars, ONLY: Mint,Mproj_h,U_small,Ns_small
USE MOD_Mesh_Vars,   ONLY: MortarType,MortarInfo,nMortarSides
USE MOD_Equation_Vars,ONLY: MortarFluxAverageVec
USE MOD_Mortar_Vars, ONLY: delta_flux_jesse !<<<<== is filled
#if defined(navierstokes) || defined(mhd)
USE MOD_Equation_Vars,ONLY: nAuxVar
USE MOD_Flux_Average, ONLY: EvalUaux
#endif /*navierstokes || mhd */
#if defined(NONCONS)
USE MOD_Flux_Average, ONLY: AddNonConsFluxVec
#endif /*NONCONS*/
IMPLICIT NONE
!----------------------------------------------------------------------------------------------------------------------------------
! INPUT/OUTPUT VARIABLES
!----------------------------------------------------------------------------------------------------------------------------------
! LOCAL VARIABLES
INTEGER      :: p,q,l,r,iNb,jNb
INTEGER      :: MortarSideID,iSide
REAL         :: Flux_tmp(PP_nVar,0:PP_N,0:PP_N)
REAL         :: Flux_tp_l(PP_nVar,0:PP_N)
REAL         :: Flux_corr_l(PP_nVar)
#if defined(navierstokes) || defined(mhd)
REAL         :: Uaux_small(1:nAuxVar,0:PP_N,0:PP_N,-2:4)
#endif /*navierstokes || mhd */
#ifdef NONCONS
REAL         :: Flux_tp(PP_nVar,0:PP_N,0:PP_N)
REAL         :: Flux_tp_T(PP_nVar,0:PP_N,0:PP_N)
#endif
!==================================================================================================================================

delta_Flux_jesse(:,:,:,:)= 0. 
DO iSide=1,nMortarSides

  MortarSideID=MortarInfo(MI_SIDEID,0,iSide)
  SELECT CASE(MortarType(1,MortarSideID))
  CASE(1) !1->4
#if defined(navierstokes) || defined(mhd)
    CALL EvalUaux((PP_N+1)*(PP_N+1)*7,U_small(:,:,:,-2:4,iSide),Uaux_small(:,:,:,-2:4))
#endif /*navierstokes || mhd */

    ! first in xi
    DO jNb=1,2
      Flux_tmp(:,:,:)= 0.
      DO iNb=1,2
        DO q=0,PP_N ! for every eta-layer perform Mortar operation in xi-direction 
#ifdef NONCONS
          DO l=0,PP_N !index small side                       
            DO p=0,PP_N ! index big side                                     !<this is the intermediate side!>
              CALL MortarFluxAverageVec(   U_small(:,l,q,iNb+2*(jNb-1),iSide),   U_small(:,p,q,jNb-3,iSide), &
                                        Uaux_small(:,l,q,iNb+2*(jNb-1))      ,Uaux_small(:,p,q,jNb-3)      , &
                                          Ns_small(:,l,q,iNb+2*(jNb-1),iSide),  Ns_small(:,p,q,jNb-3,iSide),Flux_tp(:,l,p))
              Flux_tp_T(:,p,l)=Flux_tp(:,l,p)
              CALL AddNonConsFluxVec(      U_small(:,l,q,iNb+2*(jNb-1),iSide),   U_small(:,p,q,jNb-3,iSide), &
                                        Uaux_small(:,l,q,iNb+2*(jNb-1))      ,Uaux_small(:,p,q,jNb-3)      , &
                                          Ns_small(:,l,q,iNb+2*(jNb-1),iSide),  Ns_small(:,p,q,jNb-3,iSide), Flux_tp_T(:,p,l))
              CALL AddNonConsFluxVec(      U_small(:,p,q,jNb-3,iSide),   U_small(:,l,q,iNb+2*(jNb-1),iSide), &
                                        Uaux_small(:,p,q,jNb-3)      ,Uaux_small(:,l,q,iNb+2*(jNb-1))      , &
                                          Ns_small(:,p,q,jNb-3,iSide),  Ns_small(:,l,q,iNb+2*(jNb-1),iSide), Flux_tp(:,l,p))
            END DO !p
          END DO !l
          DO l=0,PP_N !index small side                       
            Flux_corr_l(:)=0.
            DO r=0,PP_N  !index big side
              Flux_corr_l(:)=Flux_corr_l(:) + Flux_tp_T(:,r,l)*Mint(r,l,iNb) !is the reduction with *lagbaseBig_r(ximortar_l)
            END DO !r=0,PP_N
            DO p=0,PP_N !index big side
              Flux_tmp(:,p,q)=Flux_tmp(:,p,q)  &
                                  + Mproj_h(l,p,iNb)*(Flux_tp(:,l,p)-Flux_corr_l(:))
            END DO !p=0,PP_N
          END DO !l=0,PP_N
#else 
          DO l=0,PP_N !index small side                       
            DO p=0,PP_N ! index big side                                     !<this is the intermediate side!>
              CALL MortarFluxAverageVec( U_small(:,l,q,iNb+2*(jNb-1),iSide),   U_small(:,p,q,jNb-3,iSide), &
#if defined(navierstokes) || defined(mhd)
                                      Uaux_small(:,l,q,iNb+2*(jNb-1))      ,Uaux_small(:,p,q,jNb-3)      , &
#endif /*navierstokes || mhd */
                                        Ns_small(:,l,q,iNb+2*(jNb-1),iSide),  Ns_small(:,p,q,jNb-3,iSide),Flux_tp_l(:,p))
            END DO
            Flux_corr_l(:)=0.
            DO r=0,PP_N  !index big side
              Flux_corr_l(:)=Flux_corr_l(:) + Flux_tp_l(:,r)*Mint(r,l,iNb) !is the reduction with *lagbaseBig_r(ximortar_l)
            END DO !r=0,PP_N
            DO p=0,PP_N !index big side
              Flux_tmp(:,p,q)=Flux_tmp(:,p,q)  &
                                  + Mproj_h(l,p,iNb)*(Flux_tp_l(:,p)-Flux_corr_l(:))
            END DO !p=0,PP_N
          END DO !l=0,PP_N
#endif /*NONCONS*/
        END DO !q=0,PP_N
      END DO !iNb=1,2
      !then in eta (l,q)
     
      DO p=0,PP_N ! for every xi-layer perform Mortar operation in eta-direction 
        !mortar flux in eta (l,q), for fixed p 
#ifdef NONCONS
        DO l=0,PP_N !index small side                      
          DO q=0,PP_N  !index big side                              !<this is the big side>
            CALL MortarFluxAverageVec(   U_small(:,p,l,jNb-3,iSide),   U_small(:,p,q,    0,iSide), &
                                      Uaux_small(:,p,l,jNb-3)      ,Uaux_small(:,p,q,    0)      , &
                                        Ns_small(:,p,l,jNb-3,iSide),  Ns_small(:,p,q,    0,iSide),Flux_tp(:,l,q))
            Flux_tp_T(:,q,l)=Flux_tp(:,l,q) !symmetric flux
            CALL AddNonConsFluxVec(      U_small(:,p,l,jNb-3,iSide),   U_small(:,p,q,    0,iSide), &
                                      Uaux_small(:,p,l,jNb-3)      ,Uaux_small(:,p,q,    0)      , &
                                        Ns_small(:,p,l,jNb-3,iSide),  Ns_small(:,p,q,    0,iSide), Flux_tp_T(:,q,l))
            CALL AddNonConsFluxVec(      U_small(:,p,q,    0,iSide),   U_small(:,p,l,jNb-3,iSide), &
                                      Uaux_small(:,p,q,    0)      ,Uaux_small(:,p,l,jNb-3)      , &
                                        Ns_small(:,p,q,    0,iSide),  Ns_small(:,p,l,jNb-3,iSide), Flux_tp(:,l,q))
          END DO !q
        END DO !l
        DO l=0,PP_N !index small side                      
          Flux_corr_l(:)=0.
          DO r=0,PP_N !index big side
            Flux_corr_l(:)= Flux_corr_l(:) + Flux_tp_T(:,r,l)*Mint(r,l,jNb) !is the reduction with *lagbaseBig_r(etamortar_l)
          END DO !r
          DO q=0,PP_N !index big side 
            delta_flux_jesse(:,p,q,iSide)=delta_flux_jesse(:,p,q,iSide) &
                                            + Mproj_h(l,q,jNb)*(Flux_tmp(:,p,l)+ Flux_tp(:,l,q) - Flux_corr_l(:))
          END DO !q=0,PP_N
        END DO !l=0,PP_N
#else
        DO l=0,PP_N !index small side                      
          DO q=0,PP_N  !index big side                             !<this is the big side>
            CALL MortarFluxAverageVec( U_small(:,p,l,jNb-3,iSide),   U_small(:,p,q,0,iSide), &
#if defined(navierstokes) || defined(mhd)
                                    Uaux_small(:,p,l,jNb-3)      ,Uaux_small(:,p,q,0)      , &
#endif /*navierstokes*/
                                      Ns_small(:,p,l,jNb-3,iSide),  Ns_small(:,p,q,0,iSide),Flux_tp_l(:,q))
          END DO
          Flux_corr_l(:)=0.
          DO r=0,PP_N !index big side
            Flux_corr_l(:)= Flux_corr_l(:) + Flux_tp_l(:,r)*Mint(r,l,jNb) !is the reduction with *lagbaseBig_r(etamortar_l)
          END DO !r
          DO q=0,PP_N !index big side 
            delta_flux_jesse(:,p,q,iSide)=delta_flux_jesse(:,p,q,iSide) &
                                            + Mproj_h(l,q,jNb)*(Flux_tmp(:,p,l)+ Flux_tp_l(:,q) - Flux_corr_l(:))
          END DO !q=0,PP_N
        END DO !l=0,PP_N
#endif /*NONCONS*/
      END DO !p=0,PP_N
    END DO !jNb=1,2

  CASE(2) !1->2 in eta
#if defined(navierstokes) || defined(mhd)
    CALL EvalUaux((PP_N+1)*(PP_N+1)*3,U_small(:,:,:,0:2,iSide),Uaux_small(:,:,:,0:2))
#endif /*navierstokes || mhd */
    DO jNb=1,2
      DO p=0,PP_N ! for every xi-layer perform Mortar operation in eta-direction 
        !mortar flux in eta (l,q), for fixed p 
#ifdef NONCONS
        DO l=0,PP_N !index small side
          DO q=0,PP_N ! index big side                             !<this is the big side!>
            CALL MortarFluxAverageVec(   U_small(:,p,l,jNb,iSide),   U_small(:,p,q,  0,iSide), &
                                      Uaux_small(:,p,l,jNb)      ,Uaux_small(:,p,q,  0)      , &
                                        Ns_small(:,p,l,jNb,iSide),  Ns_small(:,p,q,  0,iSide),Flux_tp(:,l,q))
            Flux_tp_T(:,q,l)=Flux_tp(:,l,q) !symmetric flux
            CALL AddNonConsFluxVec(      U_small(:,p,l,jNb,iSide),   U_small(:,p,q,  0,iSide), &
                                      Uaux_small(:,p,l,jNb)      ,Uaux_small(:,p,q,  0)      , &
                                        Ns_small(:,p,l,jNb,iSide),  Ns_small(:,p,q,  0,iSide), Flux_tp_T(:,q,l))
            CALL AddNonConsFluxVec(      U_small(:,p,q,  0,iSide),   U_small(:,p,l,jNb,iSide), &
                                      Uaux_small(:,p,q,  0)      ,Uaux_small(:,p,l,jNb)      , &
                                        Ns_small(:,p,q,  0,iSide),  Ns_small(:,p,l,jNb,iSide), Flux_tp(:,l,q))
          END DO !q
        END DO !l
        DO l=0,PP_N !index small side
          Flux_corr_l(:)=0.
          DO r=0,PP_N !index big side
            Flux_corr_l(:)= Flux_corr_l(:) + Flux_tp_T(:,r,l)*Mint(r,l,jNb) !is the reduction with *lagbaseBig_r(etamortar_l)
          END DO !r
          DO q=0,PP_N !index big side 
            delta_flux_jesse(:,p,q,iSide)=delta_flux_jesse(:,p,q,iSide) &
                                            + Mproj_h(l,q,jNb)*(Flux_tp(:,l,q) - Flux_corr_l(:))
          END DO !q=0,PP_N
        END DO !l=0,PP_N
#else
        DO l=0,PP_N !index small side                      
          DO q=0,PP_N  !index big side                         !<this is the big side>
            CALL MortarFluxAverageVec( U_small(:,p,l,jNb,iSide),   U_small(:,p,q,0,iSide), &
#if defined(navierstokes) || defined(mhd)
                                    Uaux_small(:,p,l,jNb)      ,Uaux_small(:,p,q,0)      , &
#endif /*navierstokes || mhd */
                                      Ns_small(:,p,l,jNb,iSide),  Ns_small(:,p,q,0,iSide),Flux_tp_l(:,q))
          END DO
          Flux_corr_l(:)=0.
          DO r=0,PP_N !index big side
            Flux_corr_l(:)= Flux_corr_l(:) + Flux_tp_l(:,r)*Mint(r,l,jNb) !is the reduction with *lagbaseBig_r(etamortar_l)
          END DO !r
          DO q=0,PP_N !index big side 
            delta_flux_jesse(:,p,q,iSide)=delta_flux_jesse(:,p,q,iSide) &
                                            + Mproj_h(l,q,jNb)*(Flux_tp_l(:,q) - Flux_corr_l(:))
          END DO !q=0,PP_N
        END DO !l=0,PP_N
#endif /*NONCONS*/
      END DO !p=0,PP_N
    END DO !jNb=1,2

  CASE(3) !1->2 in xi
#if defined(navierstokes) || defined(mhd)
    CALL EvalUaux((PP_N+1)*(PP_N+1)*3,U_small(:,:,:,0:2,iSide),Uaux_small(:,:,:,0:2))
#endif /*navierstokes || mhd */
    DO iNb=1,2
      DO q=0,PP_N ! for every eta-layer perform Mortar operation in xi-direction 
#ifdef NONCONS
        DO l=0,PP_N !index small side
          DO p=0,PP_N ! index big side                             !<this is the big side!> 
            CALL MortarFluxAverageVec(   U_small(:,l,q,iNb,iSide),   U_small(:,p,q,  0,iSide), &
                                      Uaux_small(:,l,q,iNb)      ,Uaux_small(:,p,q,  0)      , &
                                        Ns_small(:,l,q,iNb,iSide),  Ns_small(:,p,q,  0,iSide),Flux_tp(:,l,p))
            Flux_tp_T(:,p,l)=Flux_tp(:,l,p) !symmetric flux
            CALL AddNonConsFluxVec(      U_small(:,l,q,iNb,iSide),   U_small(:,p,q,  0,iSide), &
                                      Uaux_small(:,l,q,iNb)      ,Uaux_small(:,p,q,  0)      , &
                                        Ns_small(:,l,q,iNb,iSide),  Ns_small(:,p,q,  0,iSide), Flux_tp_T(:,p,l))
            CALL AddNonConsFluxVec(      U_small(:,p,q,  0,iSide),   U_small(:,l,q,iNb,iSide), &
                                      Uaux_small(:,p,q,  0)      ,Uaux_small(:,l,q,iNb)      , &
                                        Ns_small(:,p,q,  0,iSide),  Ns_small(:,l,q,iNb,iSide), Flux_tp(:,l,p))
          END DO !p
        END DO !l
        DO l=0,PP_N !index small side
          Flux_corr_l(:)=0.
          DO r=0,PP_N  !index big side
            Flux_corr_l(:)=Flux_corr_l(:) + Flux_tp_T(:,r,l)*Mint(r,l,iNb) !is the reduction with *lagbaseBig_r(ximortar_l)
          END DO !r=0,PP_N
          DO p=0,PP_N !index big side
            delta_flux_jesse(:,p,q,iSide)=delta_flux_jesse(:,p,q,iSide) &
                                              + Mproj_h(l,p,iNb)*(Flux_tp(:,l,p)-Flux_corr_l(:))
          END DO !p=0,PP_N
        END DO !l=0,PP_N
#else
        DO l=0,PP_N !index small side
          DO p=0,PP_N ! index big side                              !<this is the big side!>
            CALL MortarFluxAverageVec(   U_small(:,l,q,iNb,iSide),   U_small(:,p,q,0,iSide), &
#if defined(navierstokes) || defined(mhd)
                                      Uaux_small(:,l,q,iNb)      ,Uaux_small(:,p,q,0)      , &
#endif /*navierstokes || mhd */
                                        Ns_small(:,l,q,iNb,iSide),  Ns_small(:,p,q,0,iSide),Flux_tp_l(:,p))
          END DO
          Flux_corr_l(:)=0.
          DO r=0,PP_N  !index big side
            Flux_corr_l(:)=Flux_corr_l(:) + Flux_tp_l(:,r)*Mint(r,l,iNb) !is the reduction with *lagbaseBig_r(ximortar_l)
          END DO !r=0,PP_N
          DO p=0,PP_N !index big side
            delta_flux_jesse(:,p,q,iSide)=delta_flux_jesse(:,p,q,iSide) &
                                              + Mproj_h(l,p,iNb)*(Flux_tp_l(:,p)-Flux_corr_l(:))
          END DO !p=0,PP_N
        END DO !l=0,PP_N
#endif /* NONCONS*/
      END DO !q=0,PP_N
    END DO !iNb=1,2

  END SELECT ! mortarType(MortarSideID)
END DO !MortarSideID

END SUBROUTINE Fill_delta_Flux_Jesse
#endif /*JESSE_MORTAR*/


!==================================================================================================================================
!> Calls flux_mortar if flux is conservative, slave=master, with array 
!>   Flux_master(:,:,:,1:nSides)=Flux(:,:,:,1:nSides)
!>   Flux_slave(:,:,:,FirstSlaveSide:LastSlaveSide)=Flux(:,:,:,FirstSlaveSide:LastSlaveSide)
!==================================================================================================================================
SUBROUTINE Flux_Cons_Mortar(Flux,doMPISides,weak)
! MODULES
USE MOD_Preproc
USE MOD_Mesh_Vars,   ONLY: nSides
USE MOD_Mesh_Vars,   ONLY: firstSlaveSide,LastSlaveSide
IMPLICIT NONE
!----------------------------------------------------------------------------------------------------------------------------------
! INPUT/OUTPUT VARIABLES
REAL,INTENT(INOUT)   :: Flux(1:PP_nVar,0:PP_N,0:PP_N,1:nSides) !< on input: has flux from small mortar sides 
LOGICAL,INTENT(IN) :: doMPISides                                    !< flag whether MPI sides are processed
LOGICAL,INTENT(IN) :: weak                                          !< flag whether strong or weak form is used
!----------------------------------------------------------------------------------------------------------------------------------
! LOCAL VARIABLES
!==================================================================================================================================
CALL Flux_Mortar(Flux(:,:,:,1:nSides),Flux(:,:,:,FirstSlaveSide:LastSlaveSide),doMPIsides,weak)

END SUBROUTINE Flux_Cons_mortar

END MODULE MOD_FillMortar<|MERGE_RESOLUTION|>--- conflicted
+++ resolved
@@ -43,19 +43,15 @@
   MODULE PROCEDURE Flux_Mortar
 END INTERFACE
 
-<<<<<<< HEAD
 INTERFACE Flux_Cons_Mortar
   MODULE PROCEDURE Flux_Cons_Mortar
 END INTERFACE
 
-PUBLIC::U_Mortar,Flux_Mortar,Flux_Cons_mortar
-=======
-PUBLIC::U_Mortar,U_Mortar_Eqn,InterpolateBigToSmall,Flux_Mortar
+PUBLIC::U_Mortar,U_Mortar_Eqn,InterpolateBigToSmall,Flux_Mortar,Flux_Cons_mortar
 
 #ifdef JESSE_MORTAR
 PUBLIC::Fill_delta_flux_jesse
 #endif
->>>>>>> 2a916bce
 
 CONTAINS
 
@@ -175,6 +171,7 @@
 INTEGER      :: iMortar,nMortars
 INTEGER      :: firstMortarSideID,lastMortarSideID
 INTEGER      :: MortarSideID,SideID,iSide,flip
+REAL         :: U_small_loc(1:PP_nVar,0:PP_N,0:PP_N,-2:4)
 !==================================================================================================================================
 IF(doMPISides)THEN
   firstMortarSideID = firstMortarMPISide
@@ -189,9 +186,10 @@
   iSide=MortarType(2,MortarSideID) !ID in list 1:nMortarSides
 
 #if defined(JESSE_MORTAR) && (defined(navierstokes) || defined(mhd)) 
-  CALL InterpolateBigToSmallEqn(MortarType(1,MortarSideID),Uface_master(:,:,:,MortarSideID),U_small(:,:,:,:,iSide))
+  CALL InterpolateBigToSmallEqn(MortarType(1,MortarSideID),Uface_master(:,:,:,MortarSideID),U_small_loc(:,:,:,:))
+  U_small(:,:,:,:,iSide)=U_small_loc
 #else
-  CALL InterpolateBigToSmall(PP_nVar,MortarType(1,MortarSideID),Uface_master(:,:,:,MortarSideID),U_small(:,:,:,:,iSide))
+  CALL InterpolateBigToSmall(PP_nVar,MortarType(1,MortarSideID),Uface_master(:,:,:,MortarSideID),U_small_loc(:,:,:,:))
 #endif
   !Now save the small sides into master/slave arrays
   IF(MortarType(1,MortarSideID).EQ.1)THEN
@@ -205,11 +203,11 @@
     flip  = MortarInfo(MI_FLIP,iMortar,iSide)
     SELECT CASE(flip)
       CASE(0) ! small master side
-        Uface_master(:,:,:,SideID)=U_small(:,:,:,iMortar,iSide)
+        Uface_master(:,:,:,SideID)=U_small_loc(:,:,:,iMortar)
       CASE(1:4) ! small slave side
         DO q=0,PP_N; DO p=0,PP_N
-          Uface_slave(:,p,q,SideID)=U_small(:,FS2M(1,p,q,flip), &
-                                              FS2M(2,p,q,flip),iMortar,iSide)
+          Uface_slave(:,p,q,SideID)=U_small_loc(:,FS2M(1,p,q,flip), &
+                                                  FS2M(2,p,q,flip),iMortar)
         END DO; END DO ! q, p
     END SELECT !flip(iMortar)
   END DO !iMortar
@@ -389,8 +387,8 @@
 
   Flux_master(:,:,:,MortarSideID)=0.
 #ifdef JESSE_MORTAR
-  IF(weak)THEN !only eqn, not for lifting flux! 
-    !add previously computed two-point correction flux (must be called before!!) 
+  IF(weak)THEN !use 'weak' flag to identify that its called from eqn, not for lifting flux!!!
+    !add previously computed two-point correction flux (Fill_delta_flux_jesse must be called before!!) 
     Flux_master(:,:,:,MortarSideID)=delta_Flux_Jesse(:,:,:,iSide)
   END IF
 #endif
@@ -451,6 +449,32 @@
 END DO !MortarSideID
 
 END SUBROUTINE Flux_Mortar
+
+
+
+!==================================================================================================================================
+!> Calls flux_mortar if flux is conservative, slave=master, with array 
+!>   Flux_master(:,:,:,1:nSides)=Flux(:,:,:,1:nSides)
+!>   Flux_slave(:,:,:,FirstSlaveSide:LastSlaveSide)=Flux(:,:,:,FirstSlaveSide:LastSlaveSide)
+!==================================================================================================================================
+SUBROUTINE Flux_Cons_Mortar(Flux,doMPISides,weak)
+! MODULES
+USE MOD_Preproc
+USE MOD_Mesh_Vars,   ONLY: nSides
+USE MOD_Mesh_Vars,   ONLY: firstSlaveSide,LastSlaveSide
+IMPLICIT NONE
+!----------------------------------------------------------------------------------------------------------------------------------
+! INPUT/OUTPUT VARIABLES
+REAL,INTENT(INOUT)   :: Flux(1:PP_nVar,0:PP_N,0:PP_N,1:nSides) !< on input: has flux from small mortar sides 
+LOGICAL,INTENT(IN) :: doMPISides                                    !< flag whether MPI sides are processed
+LOGICAL,INTENT(IN) :: weak                                          !< flag whether strong or weak form is used
+!----------------------------------------------------------------------------------------------------------------------------------
+! LOCAL VARIABLES
+!==================================================================================================================================
+CALL Flux_Mortar(Flux(:,:,:,1:nSides),Flux(:,:,:,FirstSlaveSide:LastSlaveSide),doMPIsides,weak)
+
+END SUBROUTINE Flux_Cons_mortar
+
 
 #ifdef JESSE_MORTAR
 #if defined(navierstokes) || defined(mhd)
@@ -759,27 +783,4 @@
 #endif /*JESSE_MORTAR*/
 
 
-!==================================================================================================================================
-!> Calls flux_mortar if flux is conservative, slave=master, with array 
-!>   Flux_master(:,:,:,1:nSides)=Flux(:,:,:,1:nSides)
-!>   Flux_slave(:,:,:,FirstSlaveSide:LastSlaveSide)=Flux(:,:,:,FirstSlaveSide:LastSlaveSide)
-!==================================================================================================================================
-SUBROUTINE Flux_Cons_Mortar(Flux,doMPISides,weak)
-! MODULES
-USE MOD_Preproc
-USE MOD_Mesh_Vars,   ONLY: nSides
-USE MOD_Mesh_Vars,   ONLY: firstSlaveSide,LastSlaveSide
-IMPLICIT NONE
-!----------------------------------------------------------------------------------------------------------------------------------
-! INPUT/OUTPUT VARIABLES
-REAL,INTENT(INOUT)   :: Flux(1:PP_nVar,0:PP_N,0:PP_N,1:nSides) !< on input: has flux from small mortar sides 
-LOGICAL,INTENT(IN) :: doMPISides                                    !< flag whether MPI sides are processed
-LOGICAL,INTENT(IN) :: weak                                          !< flag whether strong or weak form is used
-!----------------------------------------------------------------------------------------------------------------------------------
-! LOCAL VARIABLES
-!==================================================================================================================================
-CALL Flux_Mortar(Flux(:,:,:,1:nSides),Flux(:,:,:,FirstSlaveSide:LastSlaveSide),doMPIsides,weak)
-
-END SUBROUTINE Flux_Cons_mortar
-
 END MODULE MOD_FillMortar